<?xml version="1.0" encoding="UTF-8"?>
<!--
  ~ Copyright 2016 chronicle.software
  ~
  ~ Licensed under the *Apache License, Version 2.0* (the "License");
  ~ you may not use this file except in compliance with the License.
  ~ You may obtain a copy of the License at
  ~
  ~     http://www.apache.org/licenses/LICENSE-2.0
  ~
  ~ Unless required by applicable law or agreed to in writing, software
  ~ distributed under the License is distributed on an "AS IS" BASIS,
  ~ WITHOUT WARRANTIES OR CONDITIONS OF ANY KIND, either express or implied.
  ~ See the License for the specific language governing permissions and
  ~ limitations under the License.
  -->

<project xmlns="http://maven.apache.org/POM/4.0.0" xmlns:xsi="http://www.w3.org/2001/XMLSchema-instance" xsi:schemaLocation="http://maven.apache.org/POM/4.0.0 http://maven.apache.org/xsd/maven-4.0.0.xsd">
    <modelVersion>4.0.0</modelVersion>
    <properties>
        <additionalparam>-Xdoclint:none</additionalparam>
    </properties>

    <parent>
        <groupId>net.openhft</groupId>
        <artifactId>java-parent-pom</artifactId>
        <version>1.1.16</version>
        <relativePath />
    </parent>

    <artifactId>chronicle-queue</artifactId>
    <version>5.16.5-SNAPSHOT</version>
    <packaging>bundle</packaging>
    <name>OpenHFT/Chronicle-Queue</name>

    <description>Java library for persisted low latency messaging (Java 8+)</description>

    <dependencyManagement>

        <dependencies>
            <dependency>
                <groupId>net.openhft</groupId>
                <artifactId>third-party-bom
                </artifactId> <!-- PLEASE DON'T LEAVE THIS ON A SNAPSHOT because they get missed in a release  -->
                <type>pom</type>
                <version>3.6.2</version>
                <scope>import</scope>
            </dependency>
            <dependency>
                <groupId>net.openhft</groupId>
                <artifactId>chronicle-bom</artifactId>
<<<<<<< HEAD
                <version>1.16.73-SNAPSHOT</version>
=======
                <version>1.16.73</version>
>>>>>>> 9ca64723
                <type>pom</type>
                <scope>import</scope>
            </dependency>
        </dependencies>

    </dependencyManagement>

    <dependencies>

        <dependency>
            <groupId>net.openhft</groupId>
            <artifactId>chronicle-core</artifactId>
        </dependency>

        <dependency>
            <groupId>net.openhft</groupId>
            <artifactId>chronicle-bytes</artifactId>
        </dependency>

        <dependency>
            <groupId>net.openhft</groupId>
            <artifactId>chronicle-wire</artifactId>
        </dependency>

        <dependency>
            <groupId>net.openhft</groupId>
            <artifactId>chronicle-threads</artifactId>
        </dependency>

        <dependency>
            <groupId>net.openhft</groupId>
            <artifactId>affinity</artifactId>
            <optional>true</optional>
        </dependency>

        <dependency>
            <groupId>commons-cli</groupId>
            <artifactId>commons-cli</artifactId>
        </dependency>

        <dependency>
            <groupId>org.slf4j</groupId>
            <artifactId>slf4j-api</artifactId>
        </dependency>

        <!-- for testing -->
        <dependency>
            <groupId>org.easymock</groupId>
            <artifactId>easymock</artifactId>
            <scope>test</scope>
        </dependency>

        <dependency>
            <groupId>junit</groupId>
            <artifactId>junit</artifactId>
            <scope>test</scope>
        </dependency>

        <dependency>
            <groupId>org.slf4j</groupId>
            <artifactId>slf4j-simple</artifactId>
            <scope>test</scope>
        </dependency>

        <dependency>
            <groupId>org.hsqldb</groupId>
            <artifactId>hsqldb</artifactId>
            <scope>test</scope>
        </dependency>

        <dependency>
            <groupId>org.yaml</groupId>
            <artifactId>snakeyaml</artifactId>
            <scope>test</scope>
        </dependency>

        <dependency>
            <groupId>org.xerial.snappy</groupId>
            <artifactId>snappy-java</artifactId>
            <scope>test</scope>
        </dependency>

        <!-- for benchmarks -->

        <dependency>
            <groupId>org.openjdk.jmh</groupId>
            <artifactId>jmh-core</artifactId>
            <scope>test</scope>
        </dependency>
        <dependency>
            <groupId>org.openjdk.jmh</groupId>
            <artifactId>jmh-generator-annprocess</artifactId>
            <scope>test</scope>
        </dependency>
    </dependencies>

    <build>
        <pluginManagement>
            <plugins>
                <plugin>
                    <groupId>org.apache.maven.plugins</groupId>
                    <artifactId>maven-source-plugin</artifactId>
                </plugin>
            </plugins>
        </pluginManagement>

        <plugins>
            <plugin>
                <groupId>org.apache.maven.plugins</groupId>
                <artifactId>maven-surefire-plugin</artifactId>
                <configuration>
                    <forkCount>1</forkCount>
                    <reuseForks>false</reuseForks>
                </configuration>
            </plugin>
            <plugin>
                <groupId>org.apache.maven.plugins</groupId>
                <artifactId>maven-scm-publish-plugin</artifactId>
                <configuration>
                    <checkoutDirectory>${project.build.directory}/scmpublish/javadoc
                    </checkoutDirectory>
                    <checkinComment>Publishing javadoc for ${project.artifactId}:${project.version}
                    </checkinComment>
                    <content>${project.reporting.outputDirectory}</content>
                    <skipDeletedFiles>true</skipDeletedFiles>
                    <pubScmUrl>scm:git:git@github.com:OpenHFT/Chronicle-Queue</pubScmUrl>
                    <scmBranch>gh-pages</scmBranch>
                </configuration>
            </plugin>
            <plugin>
                <groupId>org.apache.felix</groupId>
                <artifactId>maven-bundle-plugin</artifactId>
                <extensions>true</extensions>
                <configuration>
                    <instructions>
                        <Bundle-SymbolicName>${project.groupId}.${project.artifactId}
                        </Bundle-SymbolicName>
                        <Bundle-Name>OpenHFT :: ${project.artifactId}</Bundle-Name>
                        <Export-Package>net.openhft.chronicle.queue.*</Export-Package>
                    </instructions>
                </configuration>
                <executions>
                    <!--
                      This execution makes sure that the manifest is available
                      when the tests are executed
                    -->
                    <execution>
                        <goals>
                            <goal>manifest</goal>
                        </goals>
                    </execution>
                </executions>
            </plugin>
            <plugin>
                <groupId>org.apache.maven.plugins</groupId>
                <artifactId>maven-jar-plugin</artifactId>
                <version>3.0.2</version>
                <configuration>
                    <archive>
                        <manifest>
                            <addClasspath>true</addClasspath>
                        </manifest>
                    </archive>
                </configuration>
                <executions>
                    <execution>
                        <goals>
                            <goal>test-jar</goal>
                        </goals>
                    </execution>
                </executions>
            </plugin>
            <plugin>
                <groupId>org.apache.maven.plugins</groupId>
                <artifactId>maven-compiler-plugin</artifactId>
                <configuration>
                    <source>1.8</source>
                    <target>1.8</target>
                </configuration>
            </plugin>

            <plugin>
                <groupId>org.apache.maven.plugins</groupId>
                <artifactId>maven-shade-plugin</artifactId>
                <version>3.1.0</version>
                <executions>
                    <execution>
                        <phase>package</phase>
                        <goals>
                            <goal>shade</goal>
                        </goals>
                        <configuration>
                            <shadedArtifactAttached>true</shadedArtifactAttached>
                            <shadedClassifierName>all</shadedClassifierName> <!-- Any name that makes sense -->
                        </configuration>
                    </execution>
                </executions>
            </plugin>
        </plugins>
    </build>

    <profiles>
        <profile>
            <id>bundled-nexus-staging</id>
            <repositories>
                <repository>
                    <id>chronicle-enterprise-release</id>
                    <url>http://nexus.chronicle.software/content/repositories/releases</url>
                    <releases>
                        <enabled>true</enabled>
                    </releases>
                </repository>
            </repositories>
        </profile>
    </profiles>

    <scm>
        <url>scm:git:git@github.com:OpenHFT/Chronicle-Queue.git</url>
        <connection>scm:git:git@github.com:OpenHFT/Chronicle-Queue.git</connection>
        <developerConnection>scm:git:git@github.com:OpenHFT/Chronicle-Queue.git
        </developerConnection>
        <tag>master</tag>
    </scm>

</project><|MERGE_RESOLUTION|>--- conflicted
+++ resolved
@@ -49,11 +49,7 @@
             <dependency>
                 <groupId>net.openhft</groupId>
                 <artifactId>chronicle-bom</artifactId>
-<<<<<<< HEAD
-                <version>1.16.73-SNAPSHOT</version>
-=======
                 <version>1.16.73</version>
->>>>>>> 9ca64723
                 <type>pom</type>
                 <scope>import</scope>
             </dependency>
