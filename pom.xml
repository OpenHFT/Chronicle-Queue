<?xml version="1.0" encoding="UTF-8"?>
<!--
  ~ Copyright 2016 chronicle.software
  ~
  ~ Licensed under the *Apache License, Version 2.0* (the "License");
  ~ you may not use this file except in compliance with the License.
  ~ You may obtain a copy of the License at
  ~
  ~     http://www.apache.org/licenses/LICENSE-2.0
  ~
  ~ Unless required by applicable law or agreed to in writing, software
  ~ distributed under the License is distributed on an "AS IS" BASIS,
  ~ WITHOUT WARRANTIES OR CONDITIONS OF ANY KIND, either express or implied.
  ~ See the License for the specific language governing permissions and
  ~ limitations under the License.
  -->

<project xmlns="http://maven.apache.org/POM/4.0.0" xmlns:xsi="http://www.w3.org/2001/XMLSchema-instance" xsi:schemaLocation="http://maven.apache.org/POM/4.0.0 http://maven.apache.org/xsd/maven-4.0.0.xsd">
    <modelVersion>4.0.0</modelVersion>

    <parent>
        <groupId>net.openhft</groupId>
        <artifactId>java-parent-pom</artifactId>
        <version>1.1.24</version>
        <relativePath />
    </parent>

    <artifactId>chronicle-queue</artifactId>

    <version>5.20.116-SNAPSHOT</version>
    <packaging>bundle</packaging>
    <name>OpenHFT/Chronicle-Queue</name>
    <description>Java library for persisted low latency messaging (Java 8+)</description>
    <properties>
        <additionalparam>-Xdoclint:none</additionalparam>
    </properties>

    <dependencyManagement>
        <dependencies>
            <dependency>
                <groupId>net.openhft</groupId>
                <artifactId>third-party-bom</artifactId>
                <version>3.19.4</version>
                <type>pom</type>
                <scope>import</scope>
            </dependency>
            <dependency>
                <groupId>net.openhft</groupId>
                <artifactId>chronicle-bom</artifactId>
                <version>2.20-SNAPSHOT</version>
                <type>pom</type>
                <scope>import</scope>
            </dependency>
        </dependencies>
    </dependencyManagement>

    <dependencies>

        <dependency>
            <groupId>net.openhft</groupId>
            <artifactId>chronicle-core</artifactId>
        </dependency>

        <dependency>
            <groupId>net.openhft</groupId>
            <artifactId>chronicle-bytes</artifactId>
        </dependency>

        <dependency>
            <groupId>net.openhft</groupId>
            <artifactId>chronicle-wire</artifactId>
        </dependency>

        <dependency>
            <groupId>net.openhft</groupId>
            <artifactId>chronicle-threads</artifactId>
        </dependency>

        <dependency>
            <groupId>net.openhft</groupId>
            <artifactId>affinity</artifactId>
            <optional>true</optional>
        </dependency>

        <dependency>
            <groupId>net.openhft</groupId>
            <artifactId>jlbh</artifactId>
            <optional>true</optional>
        </dependency>

        <dependency>
            <groupId>commons-cli</groupId>
            <artifactId>commons-cli</artifactId>
        </dependency>

        <dependency>
            <groupId>org.slf4j</groupId>
            <artifactId>slf4j-api</artifactId>
        </dependency>

        <!-- for testing -->
        <dependency>
            <groupId>net.openhft</groupId>
            <artifactId>chronicle-values</artifactId>
            <scope>test</scope>
            <exclusions>
                <exclusion>
                    <groupId>com.sun.java</groupId>
                    <artifactId>tools</artifactId>
                </exclusion>
            </exclusions>
        </dependency>
        <dependency>
            <groupId>org.easymock</groupId>
            <artifactId>easymock</artifactId>
            <scope>test</scope>
        </dependency>

        <dependency>
            <groupId>junit</groupId>
            <artifactId>junit</artifactId>
            <version>4.13.1</version>
            <scope>test</scope>
        </dependency>

        <dependency>
            <groupId>org.slf4j</groupId>
            <artifactId>slf4j-simple</artifactId>
            <scope>test</scope>
        </dependency>

        <dependency>
            <groupId>org.xerial.snappy</groupId>
            <artifactId>snappy-java</artifactId>
            <scope>test</scope>
        </dependency>

        <dependency>
            <groupId>org.hsqldb</groupId>
            <artifactId>hsqldb</artifactId>
            <version>2.5.1</version>
            <scope>test</scope>
        </dependency>

        <!-- for benchmarks -->

        <dependency>
            <groupId>org.openjdk.jmh</groupId>
            <artifactId>jmh-core</artifactId>
            <scope>test</scope>
        </dependency>
        <dependency>
            <groupId>org.openjdk.jmh</groupId>
            <artifactId>jmh-generator-annprocess</artifactId>
            <scope>test</scope>
        </dependency>

        <dependency>
            <groupId>io.hawt</groupId>
            <artifactId>hawtio-embedded</artifactId>
            <version>2.12.0</version>
            <scope>test</scope>
        </dependency>
    </dependencies>

    <repositories>
        <repository>
            <id>chronicle-enterprise-snapshots</id>
            <name>Snapshot Repository</name>
            <url>
                https://nexus.chronicle.software/content/repositories/snapshots
            </url>
            <snapshots>
                <enabled>true</enabled>
            </snapshots>
        </repository>
        <repository>
            <id>chronicle-enterprise-release</id>
            <url>
                https://nexus.chronicle.software/content/repositories/releases
            </url>
            <releases>
                <enabled>true</enabled>
            </releases>
        </repository>
    </repositories>

    <build>
        <pluginManagement>
            <plugins>
                <plugin>
                    <groupId>org.apache.maven.plugins</groupId>
                    <artifactId>maven-source-plugin</artifactId>
                    <version>3.2.1</version>
                </plugin>
            </plugins>
        </pluginManagement>

        <plugins>
            <plugin>
                <groupId>org.apache.maven.plugins</groupId>
                <artifactId>maven-surefire-plugin</artifactId>
                <!-- <version>3.0.0-M5</version> Clears Thread.interrupted() -->
                <version>3.0.0-M4</version>
                <configuration>
                    <forkCount>1</forkCount>
                    <reuseForks>false</reuseForks>
                    <runOrder>hourly</runOrder>
                </configuration>
            </plugin>
            <plugin>
                <groupId>org.apache.maven.plugins</groupId>
                <artifactId>maven-scm-publish-plugin</artifactId>
                <configuration>
                    <checkoutDirectory>${project.build.directory}/scmpublish/javadoc
                    </checkoutDirectory>
                    <checkinComment>Publishing javadoc for ${project.artifactId}:${project.version}
                    </checkinComment>
                    <content>${project.reporting.outputDirectory}</content>
                    <skipDeletedFiles>true</skipDeletedFiles>
                    <pubScmUrl>scm:git:git@github.com:OpenHFT/Chronicle-Queue</pubScmUrl>
                    <scmBranch>gh-pages</scmBranch>
                </configuration>
            </plugin>
            <plugin>
                <groupId>org.apache.felix</groupId>
                <artifactId>maven-bundle-plugin</artifactId>
                <extensions>true</extensions>
                <configuration>
                    <instructions>
                        <Bundle-SymbolicName>${project.groupId}.${project.artifactId}
                        </Bundle-SymbolicName>
                        <Bundle-Name>OpenHFT :: ${project.artifactId}</Bundle-Name>
                        <Export-Package>net.openhft.chronicle.queue.*</Export-Package>
                    </instructions>
                </configuration>
                <executions>
                    <!--
                      This execution makes sure that the manifest is available
                      when the tests are executed
                    -->
                    <execution>
                        <goals>
                            <goal>manifest</goal>
                        </goals>
                    </execution>
                </executions>
            </plugin>
            <plugin>
                <groupId>org.apache.maven.plugins</groupId>
                <artifactId>maven-jar-plugin</artifactId>
                <version>3.2.0</version>
                <configuration>
                    <archive>
                        <manifest>
                            <addClasspath>true</addClasspath>
                        </manifest>
                    </archive>
                </configuration>
                <executions>
                    <execution>
                        <goals>
                            <goal>test-jar</goal>
                        </goals>
                    </execution>
                </executions>
            </plugin>
            <plugin>
                <groupId>org.apache.maven.plugins</groupId>
                <artifactId>maven-compiler-plugin</artifactId>
                <version>3.8.1</version>
                <configuration>
                    <source>1.8</source>
                    <target>1.8</target>
                </configuration>
            </plugin>

            <plugin>
                <groupId>org.apache.maven.plugins</groupId>
                <artifactId>maven-shade-plugin</artifactId>
                <version>3.2.4</version>
                <executions>
                    <execution>
                        <phase>package</phase>
                        <goals>
                            <goal>shade</goal>
                        </goals>
                        <configuration>
                            <shadedArtifactAttached>true</shadedArtifactAttached>
                            <shadedClassifierName>all</shadedClassifierName>
                        </configuration>
                    </execution>
                </executions>
            </plugin>
               <plugin>
                   <groupId>net.openhft</groupId>
                   <artifactId>binary-compatibility-enforcer-plugin</artifactId>
<<<<<<< HEAD
                   <version>1.0.3</version>
=======
                   <version>1.0.4</version>
>>>>>>> f980dfbb
                   <executions>
                       <execution>
                           <phase>verify</phase>
                           <goals>
                               <goal>enforcer</goal>
                           </goals>
                           <configuration>
                               <referenceVersion>5.20.114</referenceVersion>
                               <artifactsURI>https://teamcity.chronicle.software/repository/download</artifactsURI>
                           </configuration>
                       </execution>
                   </executions>
               </plugin>
        </plugins>
        <resources>
            <resource>
                <directory>src/main/resources</directory>
                <filtering>true</filtering>
                <includes>
                    <include>**/queue.pom.properties</include>
                </includes>
            </resource>
            <resource>
                <directory>src/main/resources</directory>
                <filtering>false</filtering>
                <excludes>
                    <exclude>**/queue.pom.properties</exclude>
                </excludes>
            </resource>
        </resources>

    </build>

    <profiles>
        <profile>
            <id>pre-java9</id>
            <dependencies>
                <dependency>
                    <groupId>com.sun</groupId>
                    <artifactId>tools</artifactId>
                    <version>${java.version}</version>
                    <scope>system</scope>
                    <systemPath>${java.home}/../lib/tools.jar</systemPath>
                </dependency>
            </dependencies>
            <activation>
                <file>
                    <exists>${java.home}/../lib/tools.jar</exists>
                </file>
            </activation>
        </profile>

        <profile>
            <id>bundled-nexus-staging</id>
            <repositories>
                <repository>
                    <id>chronicle-enterprise-release</id>
                    <url>https://nexus.chronicle.software/content/repositories/releases</url>
                    <releases>
                        <enabled>true</enabled>
                    </releases>
                </repository>
            </repositories>
        </profile>
    </profiles>

    <scm>
        <url>scm:git:git@github.com:OpenHFT/Chronicle-Queue.git</url>
        <connection>scm:git:git@github.com:OpenHFT/Chronicle-Queue.git</connection>
        <developerConnection>scm:git:git@github.com:OpenHFT/Chronicle-Queue.git
        </developerConnection>
        <tag>chronicle-queue-5.20.2</tag>
    </scm>

</project><|MERGE_RESOLUTION|>--- conflicted
+++ resolved
@@ -295,11 +295,7 @@
                <plugin>
                    <groupId>net.openhft</groupId>
                    <artifactId>binary-compatibility-enforcer-plugin</artifactId>
-<<<<<<< HEAD
-                   <version>1.0.3</version>
-=======
                    <version>1.0.4</version>
->>>>>>> f980dfbb
                    <executions>
                        <execution>
                            <phase>verify</phase>
@@ -308,7 +304,6 @@
                            </goals>
                            <configuration>
                                <referenceVersion>5.20.114</referenceVersion>
-                               <artifactsURI>https://teamcity.chronicle.software/repository/download</artifactsURI>
                            </configuration>
                        </execution>
                    </executions>
