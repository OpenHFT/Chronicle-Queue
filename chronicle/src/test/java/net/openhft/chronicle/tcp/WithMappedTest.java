--- conflicted
+++ resolved
@@ -276,12 +276,6 @@
 
     }
 
-<<<<<<< HEAD
-    @Ignore("looks like there is a bug the MappingFunction is appearing to be applied to all the sinks, " +
-        "not just the sink that sent the mapping.")
-=======
-
->>>>>>> ee9271cb
     @Test
     public void testReplicationWithPriceMarketDataFilter() throws Throwable {
 
@@ -299,22 +293,6 @@
 
         final int port = portSupplier.getAndCheckPort();
 
-
-<<<<<<< HEAD
-        final Chronicle highLowSink = vanilla(sinkBasePath)
-            .sink()
-            .withMapping(HighLow.fromMarketData()) // this is sent to the source
-            .connectAddress("localhost", port)
-            .build();
-        final Chronicle closeSink = vanilla(sinkBasePath)
-            .sink()
-            .withMapping(Close.fromMarketData()) // this is sent to the source
-            .connectAddress("localhost", port)
-            .build();
-
-
-=======
->>>>>>> ee9271cb
         try {
 
 
@@ -413,11 +391,9 @@
                     try (final ExcerptTailer tailer = closeSink.createTailer()) {
 
                         while (tailer.nextIndex()) {
-
                             Close actual = new Close();
                             actual.readMarshallable(tailer);
 
-
                             // check the data is reasonable
 
                             Assert.assertTrue(actual.date > _2014_01_01);
@@ -429,9 +405,7 @@
                             Assert.assertTrue(actual.close > 5000);
                             Assert.assertTrue(actual.close < 8000);
 
-
-                            final MarketData expected = expectedMarketDate.get(new Date(actual
-                                .date));
+                            final MarketData expected = expectedMarketDate.get(new Date(actual.date));
 
                             String message = "expected=" + expected + "actual=" + actual;
 
@@ -455,7 +429,6 @@
 
 
             try {
-
                 ThreadFactory appenderFactory = new ThreadFactory() {
                     @Override
                     public Thread newThread(Runnable r) {
@@ -464,11 +437,7 @@
                 };
 
                 Future<Void> appenderFuture = Executors.newSingleThreadExecutor(appenderFactory).submit(appenderCallable);
-
-
                 appenderFuture.get(20, TimeUnit.SECONDS);
-
-
                 ThreadFactory closeFactory = new ThreadFactory() {
                     @Override
                     public Thread newThread(Runnable r) {
@@ -477,8 +446,6 @@
                 };
 
                 Future<Void> closeFuture = Executors.newSingleThreadExecutor(closeFactory).submit(closeCallable);
-
-
                 ThreadFactory highLowFactory = new ThreadFactory() {
                     @Override
                     public Thread newThread(Runnable r) {
@@ -491,12 +458,9 @@
 
                 closeFuture.get(20, TimeUnit.SECONDS);
                 highLowFuture.get(20, TimeUnit.SECONDS);
-
             } catch (ExecutionException e) {
                 throw e.getCause();
             }
-
-
         } finally {
             source.close();
             source.clear();
