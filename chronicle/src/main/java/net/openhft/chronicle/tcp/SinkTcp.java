--- conflicted
+++ resolved
@@ -43,23 +43,15 @@
         return this.name;
     }
 
-<<<<<<< HEAD
     public boolean open() throws IOException {
         return open(false);
     }
 
     public boolean open(boolean blocking) throws IOException {
-=======
-    public SinkTcp open() throws IOException {
-        return open(false, true);
-    }
-
-    public SinkTcp open(boolean blocking, boolean retrying) throws IOException {
->>>>>>> 96c27530
         close();
         running.set(true);
 
-        SocketChannel socketChannel = openSocketChannel(retrying);
+        SocketChannel socketChannel = openSocketChannel();
         if(socketChannel != null) {
             socketChannel.configureBlocking(blocking);
             socketChannel.socket().setTcpNoDelay(true);
@@ -88,5 +80,5 @@
 
     public abstract boolean isLocalhost();
 
-    protected abstract SocketChannel openSocketChannel(boolean retrying) throws IOException;
+    protected abstract SocketChannel openSocketChannel() throws IOException;
 }