--- conflicted
+++ resolved
@@ -312,20 +312,6 @@
         // which index does this refer to?
         private long indexStartOffset;
 
-        protected AbstractIndexedExcerpt() throws IOException {
-            super(NO_PAGE, NO_PAGE);
-            cacheLineSize = IndexedChronicle.this.config.cacheLineSize();
-            cacheLineMask = (cacheLineSize - 1);
-            dataBlockSize = IndexedChronicle.this.config.dataBlockSize();
-            indexBlockSize = IndexedChronicle.this.config.indexBlockSize();
-            indexEntriesPerLine = (cacheLineSize - 8) / 4;
-            indexEntriesPerBlock = indexBlockSize * indexEntriesPerLine / cacheLineSize;
-            loadIndexBuffer();
-            loadDataBuffer();
-
-            finished = true;
-        }
-
         // the start of this entry
         // inherited - long startAddr;
         // inherited - long positionAddr;
@@ -350,7 +336,6 @@
                     '}';
         }
 
-<<<<<<< HEAD
         // the start of this entry
         // inherited - long startAddr;
         // inherited - long positionAddr;
@@ -370,8 +355,6 @@
             finished = true;
         }
 
-=======
->>>>>>> 10f9dd2e
         @Override
         public long index() {
             return index;
