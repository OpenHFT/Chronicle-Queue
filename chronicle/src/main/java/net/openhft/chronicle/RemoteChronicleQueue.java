--- conflicted
+++ resolved
@@ -90,19 +90,12 @@
         return this.excerpt = new StatelessExcerpt();
     }
 
-<<<<<<< HEAD
     private boolean openConnection() {
         if(!connection.isOpen()) {
-=======
-    void openConnection(boolean retrying) {
-        for(int i=0; !connection.isOpen(); i++) {
->>>>>>> 96c27530
             try {
-                connection.open(this.blocking, retrying);
+                connection.open(this.blocking);
             } catch (IOException e) {
             }
-            if (!retrying)
-                break;
         }
 
         return connection.isOpen();
@@ -172,13 +165,9 @@
         public void finish() {
             if(!isFinished()) {
                 if(!connection.isOpen()) {
-<<<<<<< HEAD
                     if(!openConnection()) {
                         throw new IllegalStateException("Unable to connect to the Source");
                     }
-=======
-                    openConnection(true);
->>>>>>> 96c27530
                 }
 
                 try {
@@ -299,16 +288,10 @@
         boolean index(long index, boolean retrying) {
             try {
                 if(!connection.isOpen()) {
-<<<<<<< HEAD
                     if(!openConnection()) {
                         return false;
                     }
-
-=======
-                    openConnection(retrying);
-                    if (!connection.isOpen())
-                        return false;
->>>>>>> 96c27530
+                    
                     cleanup();
                 }
 
