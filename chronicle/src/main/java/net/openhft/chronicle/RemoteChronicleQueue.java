/*
 * Copyright 2014 Higher Frequency Trading
 *
 * http://www.higherfrequencytrading.com
 *
 * Licensed under the Apache License, Version 2.0 (the "License");
 * you may not use this file except in compliance with the License.
 * You may obtain a copy of the License at
 *
 * http://www.apache.org/licenses/LICENSE-2.0
 *
 * Unless required by applicable law or agreed to in writing, software
 * distributed under the License is distributed on an "AS IS" BASIS,
 * WITHOUT WARRANTIES OR CONDITIONS OF ANY KIND, either express or implied.
 * See the License for the specific language governing permissions and
 * limitations under the License.
 *
 */
package net.openhft.chronicle;

<<<<<<< HEAD
import net.openhft.chronicle.tcp.ChronicleTcp;
import net.openhft.chronicle.tcp.SinkTcp;
import net.openhft.chronicle.tcp.TcpConnectionHandler;
import net.openhft.chronicle.tcp.TcpHandlingException;
import net.openhft.chronicle.tcp.network.SessionDetailsProvider;
import net.openhft.chronicle.tcp.network.TcpHandler;
=======
import net.openhft.chronicle.tcp.network.*;
import net.openhft.chronicle.tcp.*;
>>>>>>> 94e0b512
import net.openhft.chronicle.tools.ResizableDirectByteBufferBytes;
import net.openhft.chronicle.tools.WrappedChronicle;
import net.openhft.lang.io.Bytes;
import net.openhft.lang.io.WrappedBytes;
import net.openhft.lang.model.constraints.NotNull;
import net.openhft.lang.thread.LightPauser;
import net.openhft.lang.thread.Pauser;
import org.slf4j.Logger;
import org.slf4j.LoggerFactory;

import java.io.EOFException;
import java.io.IOException;
import java.io.StreamCorruptedException;
import java.nio.channels.SocketChannel;
import java.util.concurrent.TimeUnit;

import static net.openhft.chronicle.tcp.ChronicleTcp.createBufferOfSize;
import static net.openhft.lang.io.ByteBufferBytes.wrap;

class RemoteChronicleQueue extends WrappedChronicle {
    private static final Logger LOGGER = LoggerFactory.getLogger(RemoteChronicleQueue.class);

    private final SinkTcp sinkTcp;
    private final ChronicleQueueBuilder.ReplicaChronicleQueueBuilder builder;
    private volatile boolean closed;
    private ExcerptCommon excerpt;

    protected RemoteChronicleQueue(final ChronicleQueueBuilder.ReplicaChronicleQueueBuilder builder, final SinkTcp sinkTcp) {
        super(builder.chronicle());
        this.sinkTcp = sinkTcp;
        this.builder = builder.clone();
        this.closed = false;
        this.excerpt = null;
    }

    @Override
    public void close() throws IOException {
        if (!closed) {
            closed = true;
            closeConnection();
        }

        super.close();
    }

    @Override
    public Excerpt createExcerpt() throws IOException {
        throw new UnsupportedOperationException();
    }

    @Override
    public ExcerptTailer createTailer() throws IOException {
        throw new UnsupportedOperationException();
    }

    @Override
    public ExcerptAppender createAppender() throws IOException {
        throw new UnsupportedOperationException();
    }

<<<<<<< HEAD
    protected synchronized ExcerptCommon createAppender0() {
        if( this.excerpt != null) {
=======
    protected synchronized ExcerptCommon createAppender0() throws IOException {
        if (this.excerpt != null) {
>>>>>>> 94e0b512
            throw new IllegalStateException("An excerpt has already been created");
        }

        return this.excerpt = new StatelessExcerptAppender();
    }

<<<<<<< HEAD
    protected synchronized ExcerptCommon createExcerpt0() {
        if( this.excerpt != null) {
=======
    protected synchronized ExcerptCommon createExcerpt0() throws IOException {
        if (this.excerpt != null) {
>>>>>>> 94e0b512
            throw new IllegalStateException("An excerpt has already been created");
        }

        return this.excerpt = new StatelessExcerpt();
    }

    private void closeConnection() {
        try {
            sinkTcp.close();
        } catch (IOException e) {
            LOGGER.warn("Error closing socketChannel", e);
        }
    }

    @Override
    public String name() {
        return null;
    }

    // *************************************************************************
    // STATELESS
    // *************************************************************************

    private final class StatelessExcerptAppender
            extends AbstractStatelessExcerpt implements ExcerptAppender {

        private final Logger logger;
        private long lastIndex;
        private StatelessExcerptAppenderTcpHandler sinkTcpHandler;

        private final Pauser pauser = new LightPauser(TimeUnit.MILLISECONDS.toNanos(1L), TimeUnit.MILLISECONDS.toNanos(10L));

        public StatelessExcerptAppender() {
            super(wrap(createBufferOfSize(builder.minBufferSize())));

            this.logger = LoggerFactory.getLogger(getClass().getName() + "@" + sinkTcp.toString());
            this.lastIndex = -1;
            this.sinkTcpHandler = new StatelessExcerptAppenderTcpHandler(this);
            this.sinkTcpHandler.setAppendRequireAck(builder.appendRequireAck());
            RemoteChronicleQueue.this.sinkTcp.setSinkTcpHandler(sinkTcpHandler);
        }

        @Override
        public void startExcerpt() {
            startExcerpt(builder.minBufferSize());
        }

        @Override
        public void startExcerpt(long size) {
            if (!isFinished()) {
                finish();
            }

            if (size <= capacity()) {
                clear();
                limit(size);
            } else {
                wrapped = wrap(createBufferOfSize((int) size));
            }

        }

        @Override
        public void addPaddedEntry() {

        }

        @Override
        public boolean nextSynchronous() {
            return false;
        }

        @Override
        public void nextSynchronous(boolean nextSynchronous) {

        }

        @Override
        public Chronicle chronicle() {
            return RemoteChronicleQueue.this;
        }

        @Override
        public void finish() {
            if (!isFinished()) {
                if (!sinkTcp.isOpen()) {
                    if (!waitForConnection()) {
                        super.finish();
                        throw new IllegalStateException("Unable to connect to the Source");
                    }
                }

                try {
                    flip();

                    sinkTcpHandler.markUnsent();
                    // A pipeline attached to a sinkTcp may need to be called multiple
                    // times in order for the excerpt to actually be isSent.  This could
                    // be caused by a TcpHandler higher up in the pipeline.
                    do {
                        sinkTcp.write();
                        pauser.pause();
                    } while (!sinkTcpHandler.isSent());

                    while (sinkTcpHandler.waitingForAck()) {
                        pauser.pause();
                        sinkTcp.read();
                    }
                } catch (IOException e) {
                    LOGGER.trace("", e);
                    throw new IllegalStateException(e);
                }
            }

            super.finish();
        }

        @Override
        public boolean read8bitText(@NotNull StringBuilder stringBuilder) throws StreamCorruptedException {
            return false;
        }

        @Override
        public void write8bitText(CharSequence charSequence) {

        }

        @Override
        public synchronized void close() {
            closeConnection();

            super.close();
            RemoteChronicleQueue.this.excerpt = null;
        }

        @Override
        public boolean wasPadding() {
            return false;
        }

        @Override
        public long index() {
            return -1;
        }

        @Override
        public long lastWrittenIndex() {
            return this.lastIndex;
        }

        private boolean waitForConnection() {
            for (int i = builder.reconnectionAttempts(); !sinkTcp.isOpen() && i > 0; i--) {
                sinkTcp.connect();

                if (!sinkTcp.isOpen()) {
                    try {
                        Thread.sleep(builder.reconnectionIntervalMillis());
                    } catch (InterruptedException ignored) {
<<<<<<< HEAD
                    }
                }
            }

            return sinkTcp.isOpen();
        }

        @Override
        public long findMatch(@NotNull ExcerptComparator comparator) {
            throw new UnsupportedOperationException();
        }

        @Override
        public void findRange(@NotNull long[] startEnd, @NotNull ExcerptComparator comparator) {

        }

        @Override
        public boolean index(long l) {
            return false;
        }

        @Override
        public boolean nextIndex() {
            return false;
        }

        @Override
        public Excerpt toStart() {
            return null;
        }

        @Override
        public Excerpt toEnd() {
            return null;
        }

        private class StatelessExcerptAppenderTcpHandler implements TcpHandler {

            private final Logger logger = LoggerFactory.getLogger(StatelessExcerptAppenderTcpHandler.class);

            private final BusyChecker busyChecker = new BusyChecker();

            private ExcerptAppender appender;

            private boolean appendRequireAck;

            private boolean waitingForAck;

            private boolean sent = false;

            public StatelessExcerptAppenderTcpHandler(ExcerptAppender appender) {
                this.appender = appender;
            }

            @Override
            public boolean process(Bytes in, Bytes out, SessionDetailsProvider sessionDetailsProvider) {
                busyChecker.mark(in, out);
                processIncoming(in);
                processOutgoing(out);
                return busyChecker.busy(in, out);
            }

            private void processIncoming(Bytes in) {
                if (waitingForAck && in.remaining() >= ChronicleTcp.HEADER_SIZE) {

                    int recType = in.readInt();
                    long recIndex = in.readLong();

                    switch (recType) {
                        case ChronicleTcp.ACK_LEN:
                            StatelessExcerptAppender.this.lastIndex = recIndex;
                            waitingForAck = false;
                            break;

                        case ChronicleTcp.NACK_LEN:
                            waitingForAck = false;
                            throw new IllegalStateException(
                                    "Message discarded by server, reason: " + (
                                            recIndex == ChronicleTcp.IDX_NOT_SUPPORTED
                                                    ? "unsupported"
                                                    : "unknown")
                            );
                        default:
                            logger.warn("Unknown message received {}, {}", recType, recIndex);
                    }
                }
            }

            private void processOutgoing(Bytes out) {
                if (appender.remaining() > 0) {
                    // only write anything if there is anything to write
                    out.writeLong(appendRequireAck ? ChronicleTcp.ACTION_SUBMIT : ChronicleTcp.ACTION_SUBMIT_NOACK);
                    out.writeLong(appender.limit());
                    out.write(appender);

                    if (appender.remaining() > 0) {
                        throw new TcpHandlingException("Failed to write content for index " + appender.index());
=======
>>>>>>> 94e0b512
                    }

                    waitingForAck = appendRequireAck;
                }
                sent = true;
            }

            @Override
            public void onEndOfConnection(SessionDetailsProvider sessionDetailsProvider) {

            }

<<<<<<< HEAD
            public void setAppendRequireAck(boolean appendRequireAck) {
                this.appendRequireAck = appendRequireAck;
            }

            public boolean waitingForAck() {
                return waitingForAck;
            }

            public long getLastIndex() {
                return lastIndex;
            }

            public void markUnsent() {
                sent = false;
            }

            public boolean isSent() {
                return sent;
            }
        }

=======
            return sinkTcp.isOpen();
        }

        @Override
        public long findMatch(@NotNull ExcerptComparator comparator) {
            throw new UnsupportedOperationException();
        }

        @Override
        public void findRange(@NotNull long[] startEnd, @NotNull ExcerptComparator comparator) {

        }

        @Override
        public boolean index(long l) {
            return false;
        }

        @Override
        public boolean nextIndex() {
            return false;
        }

        @Override
        public Excerpt toStart() {
            return null;
        }

        @Override
        public Excerpt toEnd() {
            return null;
        }

        private class StatelessExcerptAppenderTcpHandler implements TcpHandler {

            private final Logger logger = LoggerFactory.getLogger(StatelessExcerptAppenderTcpHandler.class);

            private final BusyChecker busyChecker = new BusyChecker();

            private ExcerptAppender appender;

            private boolean appendRequireAck;

            private boolean waitingForAck;

            private boolean sent = false;

            public StatelessExcerptAppenderTcpHandler(ExcerptAppender appender) {
                this.appender = appender;
            }

            @Override
            public boolean process(Bytes in, Bytes out, SessionDetailsProvider sessionDetailsProvider) {
                busyChecker.mark(in, out);
                processIncoming(in);
                processOutgoing(out);
                return busyChecker.busy(in, out);
            }

            private void processIncoming(Bytes in) {
                if (waitingForAck && in.remaining() >= ChronicleTcp.HEADER_SIZE) {

                    int recType = in.readInt();
                    long recIndex = in.readLong();

                    switch (recType) {
                        case ChronicleTcp.ACK_LEN:
                            StatelessExcerptAppender.this.lastIndex = recIndex;
                            waitingForAck = false;
                            break;

                        case ChronicleTcp.NACK_LEN:
                            waitingForAck = false;
                            throw new IllegalStateException(
                                    "Message discarded by server, reason: " + (
                                            recIndex == ChronicleTcp.IDX_NOT_SUPPORTED
                                                    ? "unsupported"
                                                    : "unknown")
                            );
                        default:
                            logger.warn("Unknown message received {}, {}", recType, recIndex);
                    }
                }
            }

            private void processOutgoing(Bytes out) {
                if (appender.remaining() > 0) {
                    // only write anything if there is anything to write
                    out.writeLong(appendRequireAck ? ChronicleTcp.ACTION_SUBMIT : ChronicleTcp.ACTION_SUBMIT_NOACK);
                    out.writeLong(appender.limit());
                    out.write(appender);

                    if (appender.remaining() > 0) {
                        throw new TcpHandlingException("Failed to write content for index " + appender.index());
                    }

                    waitingForAck = appendRequireAck;
                }
                sent = true;
            }

            @Override
            public void onEndOfConnection(SessionDetailsProvider sessionDetailsProvider) {

            }

            public void setAppendRequireAck(boolean appendRequireAck) {
                this.appendRequireAck = appendRequireAck;
            }

            public boolean waitingForAck() {
                return waitingForAck;
            }

            public long getLastIndex() {
                return lastIndex;
            }

            public void markUnsent() {
                sent = false;
            }

            public boolean isSent() {
                return sent;
            }
        }

>>>>>>> 94e0b512
    }

    private abstract class AbstractStatelessExcerpt extends WrappedBytes<Bytes> implements Excerpt {

        protected AbstractStatelessExcerpt(Bytes wrapped) {
            super(wrapped);
        }

        protected void cleanup() {
            clear();
        }
<<<<<<< HEAD

        @Override
        public void writeEnum(long offset, int maxSize, Object o) {
            wrapped.writeEnum(offset, maxSize, o);
        }

        @Override
        public <E> E readEnum(long offset, int maxSize, Class<E> aClass) {
            return wrapped.readEnum(offset, maxSize, aClass);
        }
    }

=======

    }

>>>>>>> 94e0b512
    private final class StatelessExcerpt
            extends AbstractStatelessExcerpt {
        private final Logger logger;
        private long index;
        private int readSpinCount;
        private RemoteExcerptTcpHandler tcpHandler = new RemoteExcerptTcpHandler();
        private final Pauser pauser;

        public StatelessExcerpt() {
            super(new ResizableDirectByteBufferBytes(builder.minBufferSize()));
            this.pauser = new LightPauser(builder.busyPeriodTimeNanos(), builder.parkPeriodTimeNanos());
            this.logger = LoggerFactory.getLogger(getClass().getName() + "@" + sinkTcp.toString());
            this.index = -1;
            this.readSpinCount = builder.readSpinCount();
            sinkTcp.addConnectionListener(new TcpConnectionHandler(){
                @Override
                public void onConnect(SocketChannel channel) {
                    cleanup();
                }
            });
            sinkTcp.setSinkTcpHandler(tcpHandler);
            tcpHandler.setContent((ResizableDirectByteBufferBytes) super.wrapped);
        }

        @Override
        public boolean wasPadding() {
            return false;
        }

        @Override
        public long index() {
            return index;
        }

        @Override
        public Excerpt toStart() {
            index(ChronicleTcp.IDX_TO_START);
            return this;
        }

        @Override
        public Excerpt toEnd() {
            index(ChronicleTcp.IDX_TO_END);
            return this;
        }

        @Override
        public Chronicle chronicle() {
            return RemoteChronicleQueue.this;
        }

        @Override
        public boolean read8bitText(@NotNull StringBuilder stringBuilder) throws StreamCorruptedException {
            throw new UnsupportedOperationException();
        }

        @Override
        public void write8bitText(CharSequence charSequence) {
            throw new UnsupportedOperationException();
        }

        @Override
        public synchronized void close() {
            try {
                tcpHandler.unsubscribe();
                sinkTcp.write();
                closeConnection();
            } catch (IOException e) {
                logger.warn("", e);
            }

            super.close();
            RemoteChronicleQueue.this.excerpt = null;
        }

        @Override
        public long findMatch(@NotNull ExcerptComparator comparator) {
            throw new UnsupportedOperationException();
        }

        @Override
        public void findRange(@NotNull long[] startEnd, @NotNull ExcerptComparator comparator) {
            throw new UnsupportedOperationException();
        }

        @Override
        public boolean index(long index) {
            try {
                if (!sinkTcp.connect()) {
                    return false;
                }

                tcpHandler.subscribeTo(index);
                sinkTcp.write();

                while (true) {
                    switch (tcpHandler.getState()) {
                        case EXCERPT_COMPLETE:
                            this.index = tcpHandler.index();
                            return true;
                        case EXCERPT_NOT_FOUND:
                            return false;
                    }
                    pauser.pause();
                    sinkTcp.read();
                }
            } catch (IOException e) {
                if (e instanceof EOFException) {
                    logger.trace("", e);

                } else {
                    logger.warn("", e);
                }
            }

            return false;
        }

        private boolean excerptNotRead(boolean busy, int attempts) {
            return (!busy && (attempts < readSpinCount || readSpinCount == -1));
        }

        @Override
        public boolean nextIndex() {
            finish();

            try {
                if (!sinkTcp.isOpen()) {
                    return index(this.index) && nextIndex();
                }

                pauser.reset();
                int attempts = 0;
                boolean busy;
                //noinspection LoopStatementThatDoesntLoop
                do {
                    busy = sinkTcp.read();
                    switch (tcpHandler.getState()) {
                        case EXCERPT_NOT_FOUND:
                            return false;
                        case EXCERPT_COMPLETE:
                            index = tcpHandler.index();
                            return true;
                    }
                    pauser.pause();
                } while (excerptNotRead(busy, attempts++) || tcpHandler.state == TcpHandlerState.EXCERPT_INCOMPLETE);

                return false;
            } catch (IOException e1) {
                if (e1 instanceof EOFException) {
                    logger.trace("Exception reading from socket", e1);

                } else {
                    logger.warn("Exception reading from socket", e1);
                }

                try {
                    sinkTcp.close();
                } catch (IOException e2) {
                    logger.warn("Error closing socket", e2);
                }

                return false;
            }
<<<<<<< HEAD

        }

        public class RemoteExcerptTcpHandler implements TcpHandler {

            private boolean subscribed;

            private boolean subscriptionRequired;

            private boolean unsubscribeRequired;

            private long subscribedIndex;

=======

        }

        public class RemoteExcerptTcpHandler implements TcpHandler {

            private boolean subscribed;

            private boolean subscriptionRequired;

            private boolean unsubscribeRequired;

            private long subscribedIndex;

>>>>>>> 94e0b512
            private ResizableDirectByteBufferBytes content;

            private long index = -1;

            private TcpHandlerState state = TcpHandlerState.EXCERPT_INCOMPLETE;

            private final BusyChecker busyChecker = new BusyChecker();

            @Override
            public boolean process(Bytes in, Bytes out, SessionDetailsProvider sessionDetailsProvider) {
                busyChecker.mark(in, out);
                processIncoming(in);
                processOutgoing(out);
                return busyChecker.busy(in, out);
            }

            private void processOutgoing(Bytes out) {
                if (subscriptionRequired) {
                    out.writeLong(ChronicleTcp.ACTION_SUBSCRIBE);
                    out.writeLong(subscribedIndex);
                    subscriptionRequired = false;
                } else if (unsubscribeRequired) {
                    out.writeLong(ChronicleTcp.ACTION_UNSUBSCRIBE);
                    out.writeLong(ChronicleTcp.IDX_NONE);
                    subscribed = false;
                    unsubscribeRequired = false;
                }
            }

            private void processIncoming(Bytes in) {
                if (!subscribed) {
                    processSubscription(in);
                } else {
                    nextExcerpt(in);
                }
            }

            private void processSubscription(Bytes in) {
                if (in.remaining() >= ChronicleTcp.HEADER_SIZE) {
                    long startPos = in.position();
                    int receivedSize = in.readInt();
                    long receivedIndex = in.readLong();

                    switch (receivedSize) {
                        case ChronicleTcp.SYNC_IDX_LEN:
                            if (subscribedIndex == ChronicleTcp.IDX_TO_START) {
                                state = receivedIndex == -1 ? TcpHandlerState.EXCERPT_COMPLETE : TcpHandlerState.EXCERPT_NOT_FOUND;
                                subscribed = true;
                                return;

                            } else if (subscribedIndex == ChronicleTcp.IDX_TO_END) {
                                nextExcerpt(in);
                                subscribed = true;
                                return;

                            } else if (subscribedIndex == receivedIndex) {
                                nextExcerpt(in);
                                subscribed = true;
                                return;
                            }

                        case ChronicleTcp.IN_SYNC_LEN:
                        case ChronicleTcp.PADDED_LEN:
                            state = TcpHandlerState.EXCERPT_NOT_FOUND;
                            subscribed = true;
                            return;
                    }

                    // skip excerpt
                    if (in.remaining() >= receivedSize) {
                        long inLimit = in.limit();
                        try {
                            in.limit(in.position() + receivedSize);
                            content.resetToSize(receivedSize).write(in);
                            content.flip();
                        } finally {
                            in.limit(inLimit);
                        }
                        state = TcpHandlerState.SEARCHING;
                    } else {
                        in.position(startPos);
                        state = TcpHandlerState.EXCERPT_INCOMPLETE;
                    }
                } else {
                    state = TcpHandlerState.EXCERPT_INCOMPLETE;
                }
                subscribed = false;
            }

            private void nextExcerpt(Bytes in) {
                if (in.remaining() >= ChronicleTcp.HEADER_SIZE) {
                    long startPos = in.position();
                    int receivedSize = in.readInt();
                    long receivedIndex = in.readLong();

                    switch (receivedSize) {
                        case ChronicleTcp.IN_SYNC_LEN:
                            // heartbeat
                            state = TcpHandlerState.EXCERPT_NOT_FOUND;
                            return;
                        case ChronicleTcp.SYNC_IDX_LEN:
                        case ChronicleTcp.PADDED_LEN:
                            nextExcerpt(in);
                            return;
                    }

                    if (receivedSize > 128 << 20 || receivedSize < 0) {
                        throw new TcpHandlingException("Size was " + receivedSize);
                    }

                    if (in.remaining() >= receivedSize) {
                        long inLimit = in.limit();
                        try {
                            in.limit(in.position() + receivedSize);
                            content.resetToSize(receivedSize).write(in);
                            content.flip();
                        } finally {
                            in.limit(inLimit);
                        }

                        index = receivedIndex;
                        state = TcpHandlerState.EXCERPT_COMPLETE;
                    } else {
                        in.position(startPos);
                        state = TcpHandlerState.EXCERPT_INCOMPLETE;
                    }
                } else {
                    state = TcpHandlerState.EXCERPT_INCOMPLETE;
                }
            }

            @Override
            public void onEndOfConnection(SessionDetailsProvider sessionDetailsProvider) {

            }

            public void subscribeTo(long index) {
                this.subscribedIndex = index;
                this.subscriptionRequired = true;
                this.subscribed = false;
            }

            public void setContent(ResizableDirectByteBufferBytes content) {
                this.content = content;
            }

            public TcpHandlerState getState() {
                return state;
            }

            public long index() {
                return index;
            }

            public void unsubscribe() {
                this.unsubscribeRequired = true;
            }
        }
    }

    public enum TcpHandlerState {
        EXCERPT_NOT_FOUND,
        EXCERPT_COMPLETE,
        SEARCHING,
        EXCERPT_INCOMPLETE
    }
}<|MERGE_RESOLUTION|>--- conflicted
+++ resolved
@@ -18,17 +18,8 @@
  */
 package net.openhft.chronicle;
 
-<<<<<<< HEAD
-import net.openhft.chronicle.tcp.ChronicleTcp;
-import net.openhft.chronicle.tcp.SinkTcp;
-import net.openhft.chronicle.tcp.TcpConnectionHandler;
-import net.openhft.chronicle.tcp.TcpHandlingException;
-import net.openhft.chronicle.tcp.network.SessionDetailsProvider;
-import net.openhft.chronicle.tcp.network.TcpHandler;
-=======
 import net.openhft.chronicle.tcp.network.*;
 import net.openhft.chronicle.tcp.*;
->>>>>>> 94e0b512
 import net.openhft.chronicle.tools.ResizableDirectByteBufferBytes;
 import net.openhft.chronicle.tools.WrappedChronicle;
 import net.openhft.lang.io.Bytes;
@@ -89,26 +80,16 @@
         throw new UnsupportedOperationException();
     }
 
-<<<<<<< HEAD
     protected synchronized ExcerptCommon createAppender0() {
         if( this.excerpt != null) {
-=======
-    protected synchronized ExcerptCommon createAppender0() throws IOException {
-        if (this.excerpt != null) {
->>>>>>> 94e0b512
             throw new IllegalStateException("An excerpt has already been created");
         }
 
         return this.excerpt = new StatelessExcerptAppender();
     }
 
-<<<<<<< HEAD
     protected synchronized ExcerptCommon createExcerpt0() {
         if( this.excerpt != null) {
-=======
-    protected synchronized ExcerptCommon createExcerpt0() throws IOException {
-        if (this.excerpt != null) {
->>>>>>> 94e0b512
             throw new IllegalStateException("An excerpt has already been created");
         }
 
@@ -267,7 +248,6 @@
                     try {
                         Thread.sleep(builder.reconnectionIntervalMillis());
                     } catch (InterruptedException ignored) {
-<<<<<<< HEAD
                     }
                 }
             }
@@ -366,8 +346,6 @@
 
                     if (appender.remaining() > 0) {
                         throw new TcpHandlingException("Failed to write content for index " + appender.index());
-=======
->>>>>>> 94e0b512
                     }
 
                     waitingForAck = appendRequireAck;
@@ -380,7 +358,6 @@
 
             }
 
-<<<<<<< HEAD
             public void setAppendRequireAck(boolean appendRequireAck) {
                 this.appendRequireAck = appendRequireAck;
             }
@@ -402,135 +379,6 @@
             }
         }
 
-=======
-            return sinkTcp.isOpen();
-        }
-
-        @Override
-        public long findMatch(@NotNull ExcerptComparator comparator) {
-            throw new UnsupportedOperationException();
-        }
-
-        @Override
-        public void findRange(@NotNull long[] startEnd, @NotNull ExcerptComparator comparator) {
-
-        }
-
-        @Override
-        public boolean index(long l) {
-            return false;
-        }
-
-        @Override
-        public boolean nextIndex() {
-            return false;
-        }
-
-        @Override
-        public Excerpt toStart() {
-            return null;
-        }
-
-        @Override
-        public Excerpt toEnd() {
-            return null;
-        }
-
-        private class StatelessExcerptAppenderTcpHandler implements TcpHandler {
-
-            private final Logger logger = LoggerFactory.getLogger(StatelessExcerptAppenderTcpHandler.class);
-
-            private final BusyChecker busyChecker = new BusyChecker();
-
-            private ExcerptAppender appender;
-
-            private boolean appendRequireAck;
-
-            private boolean waitingForAck;
-
-            private boolean sent = false;
-
-            public StatelessExcerptAppenderTcpHandler(ExcerptAppender appender) {
-                this.appender = appender;
-            }
-
-            @Override
-            public boolean process(Bytes in, Bytes out, SessionDetailsProvider sessionDetailsProvider) {
-                busyChecker.mark(in, out);
-                processIncoming(in);
-                processOutgoing(out);
-                return busyChecker.busy(in, out);
-            }
-
-            private void processIncoming(Bytes in) {
-                if (waitingForAck && in.remaining() >= ChronicleTcp.HEADER_SIZE) {
-
-                    int recType = in.readInt();
-                    long recIndex = in.readLong();
-
-                    switch (recType) {
-                        case ChronicleTcp.ACK_LEN:
-                            StatelessExcerptAppender.this.lastIndex = recIndex;
-                            waitingForAck = false;
-                            break;
-
-                        case ChronicleTcp.NACK_LEN:
-                            waitingForAck = false;
-                            throw new IllegalStateException(
-                                    "Message discarded by server, reason: " + (
-                                            recIndex == ChronicleTcp.IDX_NOT_SUPPORTED
-                                                    ? "unsupported"
-                                                    : "unknown")
-                            );
-                        default:
-                            logger.warn("Unknown message received {}, {}", recType, recIndex);
-                    }
-                }
-            }
-
-            private void processOutgoing(Bytes out) {
-                if (appender.remaining() > 0) {
-                    // only write anything if there is anything to write
-                    out.writeLong(appendRequireAck ? ChronicleTcp.ACTION_SUBMIT : ChronicleTcp.ACTION_SUBMIT_NOACK);
-                    out.writeLong(appender.limit());
-                    out.write(appender);
-
-                    if (appender.remaining() > 0) {
-                        throw new TcpHandlingException("Failed to write content for index " + appender.index());
-                    }
-
-                    waitingForAck = appendRequireAck;
-                }
-                sent = true;
-            }
-
-            @Override
-            public void onEndOfConnection(SessionDetailsProvider sessionDetailsProvider) {
-
-            }
-
-            public void setAppendRequireAck(boolean appendRequireAck) {
-                this.appendRequireAck = appendRequireAck;
-            }
-
-            public boolean waitingForAck() {
-                return waitingForAck;
-            }
-
-            public long getLastIndex() {
-                return lastIndex;
-            }
-
-            public void markUnsent() {
-                sent = false;
-            }
-
-            public boolean isSent() {
-                return sent;
-            }
-        }
-
->>>>>>> 94e0b512
     }
 
     private abstract class AbstractStatelessExcerpt extends WrappedBytes<Bytes> implements Excerpt {
@@ -542,7 +390,6 @@
         protected void cleanup() {
             clear();
         }
-<<<<<<< HEAD
 
         @Override
         public void writeEnum(long offset, int maxSize, Object o) {
@@ -555,11 +402,6 @@
         }
     }
 
-=======
-
-    }
-
->>>>>>> 94e0b512
     private final class StatelessExcerpt
             extends AbstractStatelessExcerpt {
         private final Logger logger;
@@ -724,7 +566,6 @@
 
                 return false;
             }
-<<<<<<< HEAD
 
         }
 
@@ -738,21 +579,6 @@
 
             private long subscribedIndex;
 
-=======
-
-        }
-
-        public class RemoteExcerptTcpHandler implements TcpHandler {
-
-            private boolean subscribed;
-
-            private boolean subscriptionRequired;
-
-            private boolean unsubscribeRequired;
-
-            private long subscribedIndex;
-
->>>>>>> 94e0b512
             private ResizableDirectByteBufferBytes content;
 
             private long index = -1;
