--- conflicted
+++ resolved
@@ -89,15 +89,9 @@
 
     VanillaChronicle(ChronicleQueueBuilder.VanillaChronicleQueueBuilder builder) {
         this.builder = builder.clone();
-<<<<<<< HEAD
-        this.marshallersCache = new ThreadLocal<WeakReference<ObjectSerializer>>();
-        this.tailerCache = new ThreadLocal<WeakReference<VanillaTailer>>();
-        this.appenderCache = new ThreadLocal<WeakReference<VanillaAppender>>();
-=======
         this.marshallersCache = new ThreadLocal<>();
         this.tailerCache = new ThreadLocal<>();
         this.appenderCache = new ThreadLocal<>();
->>>>>>> faac6bde
         this.name = builder.path().getName();
 
         this.dateCache = new VanillaDateCache(builder.cycleFormat(), builder.cycleLength());
@@ -144,7 +138,7 @@
                 new VanillaBytesMarshallerFactory(),
                 JDKZObjectSerializer.INSTANCE);
 
-            marshallersCache.set(new WeakReference<ObjectSerializer>(serializer));
+            marshallersCache.set(new WeakReference<>(serializer));
         }
 
         return serializer;
@@ -165,7 +159,7 @@
 
         if (tailer == null) {
             tailer = createTailer0();
-            tailerCache.set(new WeakReference<VanillaTailer>(tailer));
+            tailerCache.set(new WeakReference<>(tailer));
         }
 
         return tailer;
@@ -190,7 +184,7 @@
 
         if (appender == null) {
             appender = createAppender0();
-            appenderCache.set(new WeakReference<VanillaAppender>(appender));
+            appenderCache.set(new WeakReference<>(appender));
         }
 
         return appender;
