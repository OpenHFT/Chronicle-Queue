--- conflicted
+++ resolved
@@ -571,12 +571,8 @@
 
                 startAddr = positionAddr = dataBytes.positionAddr() + 4;
                 limitAddr = startAddr + capacity;
-<<<<<<< HEAD
                 nextSynchronous = builder.synchronous();
-=======
                 capacityAddr = limitAddr;
-                nextSynchronous = config.synchronous();
->>>>>>> 10f9dd2e
                 finished = false;
             } catch (IOException e) {
                 throw new AssertionError(e);
