/*
 *
 *    Copyright (C) 2015  higherfrequencytrading.com
 *
 *    This program is free software: you can redistribute it and/or modify
 *    it under the terms of the GNU Lesser General Public License as published by
 *    the Free Software Foundation, either version 3 of the License.
 *
 *    This program is distributed in the hope that it will be useful,
 *    but WITHOUT ANY WARRANTY; without even the implied warranty of
 *    MERCHANTABILITY or FITNESS FOR A PARTICULAR PURPOSE.  See the
 *    GNU Lesser General Public License for more details.
 *
 *    You should have received a copy of the GNU Lesser General Public License
 *    along with this program.  If not, see <http://www.gnu.org/licenses/>.
 *
 */

package net.openhft.chronicle.queue;

import net.openhft.affinity.Affinity;
import net.openhft.affinity.AffinityLock;
import net.openhft.chronicle.bytes.Bytes;
import net.openhft.chronicle.bytes.BytesMarshallable;
import net.openhft.chronicle.bytes.ReadBytesMarshallable;
import net.openhft.chronicle.core.Jvm;
import net.openhft.chronicle.core.io.IORuntimeException;
import net.openhft.chronicle.core.util.Histogram;
import net.openhft.chronicle.queue.impl.single.SingleChronicleQueueBuilder;
import net.openhft.chronicle.wire.WireType;
import org.jetbrains.annotations.NotNull;
import org.junit.Test;

import java.io.File;
import java.io.IOException;
import java.util.Arrays;
import java.util.concurrent.atomic.AtomicInteger;

/**
 * Result on 18/1/2016 running on i7-3970X Ubuntu 10.04 with affinity writing to tmpfs
 * write: 50/90 99/99.9 99.99/99.999 - worst was 1.6 / 2.8  4.7 / 14  31 / 1,080 - 27,790
 * write-read: 50/90 99/99.9 99.99/99.999 - worst was 2.0 / 3.1  4.7 / 14  967 / 9,180 - 18,350
 * <p>
 * Result on 18/1/2016 running on i7-3970X Ubuntu 10.04 with affinity writing to ext4 on Samsung 840 SSD
 * write: 50/90 99/99.9 99.99/99.999 - worst was 1.6 / 2.2  4.7 / 28  36 / 160 - 29,880
 * write-read: 50/90 99/99.9 99.99/99.999 - worst was 2.1 / 2.5  5.8 / 113  160 / 1,670 - 20,450
 * <p>
 * Results 27/10/2015 running on a MBP 50/90 99/99.9 99.99/99.999 - worst
 * was 1.5 / 27  104 / 3,740 8,000 / 13,890 - 36,700
 */
public class ChronicleQueueLatencyDistributionWithBytes extends ChronicleQueueTestBase {
<<<<<<< HEAD
    //   @Ignore("long running")
=======

    public static final int STRING_LENGTH = 192;
    private static final long INTERVAL_US = 20;
    public static final int BLOCK_SIZE = 16 << 20;

    @Ignore("long running")
>>>>>>> 15d0c73d
    @Test
    public void test() throws Exception {
        Histogram histogram = new Histogram();
        Histogram writeHistogram = new Histogram();

        String path = "target/deleteme" + System.nanoTime() + ".q"; /*getTmpDir()*/
        new File(path).deleteOnExit();
        ChronicleQueue rqueue = new SingleChronicleQueueBuilder(path)
                .wireType(WireType.FIELDLESS_BINARY)
                .blockSize(BLOCK_SIZE)
                .build();

        ChronicleQueue wqueue = new SingleChronicleQueueBuilder(path)
                .wireType(WireType.FIELDLESS_BINARY)
                .blockSize(BLOCK_SIZE)
                .build();

        ExcerptAppender appender = wqueue.createAppender();
        ExcerptTailer tailer = rqueue.createTailer();

        Thread tailerThread = new Thread(() -> {
            MyReadMarshallable myReadMarshallable = new MyReadMarshallable(histogram);
            AffinityLock lock = null;
            try {
                if (Boolean.getBoolean("enableTailerAffinity")) {
                    lock = Affinity.acquireLock();
                }

                while (true) {
                    try {
//                        tailer.readBytes(myReadMarshallable);
                        if (!tailer.readBytes(myReadMarshallable))
                            tailer.prefetch();
                    } catch (IOException e) {
                        e.printStackTrace();
                        break;
                    }
                }
            } finally {
                if (lock != null) {
                    lock.release();
                }
            }
        }, "tailer thread");

        Thread appenderThread = new Thread(() -> {
            AffinityLock lock = null;
            try {
                if (Boolean.getBoolean("enableAppenderAffinity")) {
                    lock = Affinity.acquireLock();
                }

                char[] value = new char[STRING_LENGTH];
                Arrays.fill(value, 'X');
                String id = new String(value);
                TestTrade bt = new TestTrade();
                bt.setId(id);
                long next = System.nanoTime() + INTERVAL_US * 1000;
                for (int i = 0; i < 2_000_000; i++) {
                    while (System.nanoTime() < next)
                        /* busy wait*/ ;
                    long start = next;
                    bt.setTime(start);
                    appender.writeBytes(bt);
                    writeHistogram.sample(System.nanoTime() - start);
                    next += INTERVAL_US * 1000;
                    if (next > System.nanoTime())
                        appender.prefetch();
                }
            } catch (IOException e) {
                e.printStackTrace();
            } finally {
                if (lock != null) {
                    lock.release();
                }
            }
        }, "appender thread");

        tailerThread.start();

        appenderThread.start();
        appenderThread.join();

        //Pause to allow tailer to catch up (if needed)
        Jvm.pause(500);

        System.out.println("write: " + writeHistogram.toMicrosFormat());
        System.out.println("write-read: " + histogram.toMicrosFormat());
//        rqueue.close();
//        wqueue.close();
    }

    static class MyReadMarshallable implements ReadBytesMarshallable {
        private AtomicInteger counter = new AtomicInteger(0);
        private TestTrade testTrade = new TestTrade();
        private Histogram histogram;

        public MyReadMarshallable(Histogram histogram) {
            this.histogram = histogram;
        }

        @Override
        public void readMarshallable(Bytes in) throws IORuntimeException {
            testTrade.readMarshallable(in);

            long time = testTrade.getTime();
            if (counter.get() > 200_000) {
                histogram.sample(System.nanoTime() - time);
            }
            if (counter.incrementAndGet() % 200_000 == 0) {
                System.out.println(counter.get());
            }
        }
    }

    static class TestTrade implements BytesMarshallable {
        private int price;
        private String id;
        private long time;

        public long getTime() {
            return time;
        }

        public void setTime(long time) {
            this.time = time;
        }

        public String getId() {
            return id;
        }

        public void setId(String id) {
            this.id = id;
        }

        public int getPrice() {
            return price;
        }

        public void setPrice(int price) {
            this.price = price;
        }

        @Override
        public void readMarshallable(@NotNull Bytes in) {
            this.price = in.readInt();
            this.id = in.readUtf8();
            this.time = in.readLong();
        }

        @Override
        public void writeMarshallable(@NotNull Bytes out) {
            out.writeInt(this.price);
            out.writeUtf8(this.id);
            out.writeLong(this.time);
        }

        @Override
        public String toString() {
            return "TestTrade{" +
                    "price=" + price +
                    ", id='" + id + '\'' +
                    ", time=" + time +
                    '}';
        }
    }
}<|MERGE_RESOLUTION|>--- conflicted
+++ resolved
@@ -29,6 +29,7 @@
 import net.openhft.chronicle.queue.impl.single.SingleChronicleQueueBuilder;
 import net.openhft.chronicle.wire.WireType;
 import org.jetbrains.annotations.NotNull;
+import org.junit.Ignore;
 import org.junit.Test;
 
 import java.io.File;
@@ -49,16 +50,12 @@
  * was 1.5 / 27  104 / 3,740 8,000 / 13,890 - 36,700
  */
 public class ChronicleQueueLatencyDistributionWithBytes extends ChronicleQueueTestBase {
-<<<<<<< HEAD
-    //   @Ignore("long running")
-=======
 
     public static final int STRING_LENGTH = 192;
     private static final long INTERVAL_US = 20;
     public static final int BLOCK_SIZE = 16 << 20;
 
     @Ignore("long running")
->>>>>>> 15d0c73d
     @Test
     public void test() throws Exception {
         Histogram histogram = new Histogram();
