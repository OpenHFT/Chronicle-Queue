/*
 * Copyright 2014 Higher Frequency Trading
 *
 * http://www.higherfrequencytrading.com
 *
 * Licensed under the Apache License, Version 2.0 (the "License");
 * you may not use this file except in compliance with the License.
 * You may obtain a copy of the License at
 *
 * http://www.apache.org/licenses/LICENSE-2.0
 *
 * Unless required by applicable law or agreed to in writing, software
 * distributed under the License is distributed on an "AS IS" BASIS,
 * WITHOUT WARRANTIES OR CONDITIONS OF ANY KIND, either express or implied.
 * See the License for the specific language governing permissions and
 * limitations under the License.
 */

package net.openhft.chronicle.queue;

import net.openhft.chronicle.queue.reader.ChronicleReader;
import net.openhft.chronicle.wire.WireType;
import org.apache.commons.cli.CommandLine;
import org.apache.commons.cli.CommandLineParser;
import org.apache.commons.cli.DefaultParser;
import org.apache.commons.cli.HelpFormatter;
import org.apache.commons.cli.Option;
import org.apache.commons.cli.Options;
import org.apache.commons.cli.ParseException;
import org.jetbrains.annotations.NotNull;

import java.io.IOException;
import java.io.PrintWriter;
import java.nio.file.Paths;
import java.util.function.Consumer;

import static java.util.Arrays.stream;

/**
 * Display records in a Chronicle in a text form.
 *
 * @author peter.lawrey
 */
public enum ChronicleReaderMain {
    ;

    public static void main(@NotNull String[] args) throws IOException {

        final Options options = options();
        final CommandLine commandLine = parseCommandLine(args, options);

        final Consumer<String> messageSink = commandLine.hasOption('l') ?
                s -> System.out.println(s.replaceAll("\n", "")) :
                System.out::println;
        final ChronicleReader chronicleReader = new ChronicleReader().
<<<<<<< HEAD
                withMessageSink(System.out::println).
                withBasePath(Paths.get(commandLine.getOptionValue('d')));
=======
                withMessageSink(messageSink).
                withBasePath(Paths.get(commandLine.getOptionValue('d'))).
                withCustomPlugin(commandLine.getOptionValue('p'));
>>>>>>> 7f9de9e4

        if(commandLine.hasOption('p')) {
            chronicleReader.withCustomPlugin(commandLine.getOptionValue('p'));
        }
        configureReader(chronicleReader, commandLine);

        chronicleReader.execute();
    }

    private static CommandLine parseCommandLine(final @NotNull String[] args, final Options options) {
        final CommandLineParser parser = new DefaultParser();
        CommandLine commandLine = null;
        try {
            commandLine = parser.parse(options, args);

            if (commandLine.hasOption('h')) {
                new HelpFormatter().printHelp(ChronicleReaderMain.class.getSimpleName(), options);
                System.exit(0);
            }
        } catch (ParseException e) {
            printUsageAndExit(options);
        }

        if (!commandLine.hasOption('d')) {
            System.out.println("Please specify the directory with -d\n");
            printUsageAndExit(options);
        }

        return commandLine;
    }

    private static void printUsageAndExit(final Options options) {
        final PrintWriter writer = new PrintWriter(System.out);
        new HelpFormatter().printUsage(writer, 180,
                ChronicleReaderMain.class.getSimpleName(), options);
        writer.flush();
        System.exit(1);
    }

    private static void configureReader(final ChronicleReader chronicleReader, final CommandLine commandLine) {
        if (commandLine.hasOption('i')) {
            stream(commandLine.getOptionValues('i')).forEach(chronicleReader::withInclusionRegex);
        }
        if (commandLine.hasOption('e')) {
            stream(commandLine.getOptionValues('e')).forEach(chronicleReader::withExclusionRegex);
        }
        if (commandLine.hasOption('f')) {
            chronicleReader.tail();
        }
        if (commandLine.hasOption('m')) {
            chronicleReader.historyRecords(Long.parseLong(commandLine.getOptionValue('m')));
        }
        if (commandLine.hasOption('n')) {
            chronicleReader.withStartIndex(Long.decode(commandLine.getOptionValue('n')));
        }
        if (commandLine.hasOption('r')) {
            chronicleReader.asMethodReader();
        }
        if (commandLine.hasOption('w')) {
            chronicleReader.withWireType(WireType.valueOf(commandLine.getOptionValue('w')));
        }
        if (commandLine.hasOption('s')) {
            chronicleReader.suppressDisplayIndex();
        }
    }

    @NotNull
    private static Options options() {
        final Options options = new Options();

        addOption(options, "d", "directory", true, "Directory containing chronicle queue files", false);
        addOption(options, "p", "custom-plugin", true, "Custom plugin to render the contents of the queue", false);
        addOption(options, "i", "include-regex", true, "Display records containing this regular expression", false);
        addOption(options, "e", "exclude-regex", true, "Do not display records containing this regular expression", false);
        addOption(options, "f", "follow", false, "Tail behaviour - wait for new records to arrive", false);
        addOption(options, "m", "max-history", true, "Show this many records from the end of the data set", false);
        addOption(options, "n", "from-index", true, "Start reading from this index (e.g. 0x123ABE)", false);
        addOption(options, "r", "as-method-reader", false, "Use when reading from a queue generated using a MethodWriter", false);
        addOption(options, "w", "wire-type", true, "Control output i.e. JSON", false);
        addOption(options, "s", "suppress-index", false, "Display index", false);
        addOption(options, "l", "single-line", false, "Squash each output message into a single line", false);
        addOption(options, "h", "help-message", false, "Print this help and exit", false);
        return options;
    }

    public static void addOption(final Options options, final String opt, final String argName, final boolean hasArg,
                                  final String description, final boolean isRequired) {
        final Option option = new Option(opt, hasArg, description);
        option.setArgName(argName);
        option.setRequired(isRequired);
        options.addOption(option);
    }
}<|MERGE_RESOLUTION|>--- conflicted
+++ resolved
@@ -52,15 +52,11 @@
         final Consumer<String> messageSink = commandLine.hasOption('l') ?
                 s -> System.out.println(s.replaceAll("\n", "")) :
                 System.out::println;
-        final ChronicleReader chronicleReader = new ChronicleReader().
-<<<<<<< HEAD
-                withMessageSink(System.out::println).
-                withBasePath(Paths.get(commandLine.getOptionValue('d')));
-=======
+        final ChronicleReader chronicleReader = new ChronicleReader(). 
                 withMessageSink(messageSink).
                 withBasePath(Paths.get(commandLine.getOptionValue('d'))).
                 withCustomPlugin(commandLine.getOptionValue('p'));
->>>>>>> 7f9de9e4
+ 
 
         if(commandLine.hasOption('p')) {
             chronicleReader.withCustomPlugin(commandLine.getOptionValue('p'));
