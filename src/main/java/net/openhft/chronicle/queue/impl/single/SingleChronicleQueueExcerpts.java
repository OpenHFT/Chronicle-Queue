--- conflicted
+++ resolved
@@ -105,11 +105,6 @@
             this.storePool = storePool;
             closableResources = new ClosableResources(queue);
             queue.ensureThatRollCycleDoesNotConflictWithExistingQueueFiles();
-<<<<<<< HEAD
-            pretouchTimeProvider = () -> queue.time().currentTimeMillis() + PRETOUCHER_PREROLL_TIME_MS;
-=======
-            headerWriteStrategy = progressOnContention ? new HeaderWriteStrategyDefer() : new HeaderWriteStrategyOriginal();
->>>>>>> 6e576793
         }
 
         @Deprecated // Should not be providing accessors to reference-counted objects
@@ -491,7 +486,7 @@
 
                 if (wire == null) {
                     setCycle2(cycle, true);
-                } else if (this.cycle <= cycle)
+                } else if (this.cycle < cycle)
                     rollCycleTo(cycle);
 
                 boolean rollbackDontClose = index != wire.headerNumber() + 1;
