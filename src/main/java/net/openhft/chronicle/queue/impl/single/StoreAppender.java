package net.openhft.chronicle.queue.impl.single;

import net.openhft.chronicle.bytes.*;
import net.openhft.chronicle.core.Jvm;
import net.openhft.chronicle.core.StackTrace;
import net.openhft.chronicle.core.annotation.UsedViaReflection;
import net.openhft.chronicle.core.io.AbstractCloseable;
import net.openhft.chronicle.core.io.ClosedIllegalStateException;
import net.openhft.chronicle.core.io.IORuntimeException;
import net.openhft.chronicle.core.threads.InterruptedRuntimeException;
import net.openhft.chronicle.queue.ChronicleQueue;
import net.openhft.chronicle.queue.ExcerptAppender;
import net.openhft.chronicle.queue.QueueSystemProperties;
import net.openhft.chronicle.queue.impl.ExcerptContext;
import net.openhft.chronicle.queue.impl.WireStore;
import net.openhft.chronicle.queue.impl.WireStorePool;
import net.openhft.chronicle.queue.impl.table.AbstractTSQueueLock;
import net.openhft.chronicle.queue.util.MicroTouched;
import net.openhft.chronicle.wire.*;
import org.jetbrains.annotations.NotNull;
import org.jetbrains.annotations.Nullable;

import java.io.EOFException;
import java.io.File;
import java.io.IOException;
import java.io.StreamCorruptedException;
import java.nio.BufferOverflowException;

import static net.openhft.chronicle.queue.impl.single.SingleChronicleQueue.WARN_SLOW_APPENDER_MS;
import static net.openhft.chronicle.wire.Wires.*;

class StoreAppender extends AbstractCloseable
        implements ExcerptAppender, ExcerptContext, InternalAppender, MicroTouched {
    @NotNull
    private final SingleChronicleQueue queue;
    @NotNull
    private final WriteLock writeLock;
    private final WriteLock appendLock;

    @NotNull
    private final StoreAppenderContext context;
    private final WireStorePool storePool;
    private final boolean checkInterrupts;
    @UsedViaReflection
    private final Finalizer finalizer;
    @Nullable
    SingleChronicleQueueStore store;
    long lastPosition;
    private int cycle = Integer.MIN_VALUE;
    @Nullable
    private Wire wire;
    @Nullable
    private Wire wireForIndex;
    private long positionOfHeader = 0;
    private long lastIndex = Long.MIN_VALUE;
    private int lastCycle;
    @Nullable
    private Pretoucher pretoucher = null;
    private MicroToucher microtoucher = null;
    private Wire bufferWire = null;
    private int count = 0;

    StoreAppender(@NotNull final SingleChronicleQueue queue,
                  @NotNull final WireStorePool storePool,
                  final boolean checkInterrupts) {
        this.queue = queue;
        this.storePool = storePool;
        this.checkInterrupts = checkInterrupts;
        this.writeLock = queue.writeLock();
        this.appendLock = queue.appendLock();
        this.context = new StoreAppenderContext();
        this.finalizer = Jvm.isResourceTracing() ? new Finalizer() : null;

        try {
            queue.cleanupStoreFilesWithNoData();
            normaliseEOFs();

            int cycle = queue.cycle();
            int lastCycle = queue.lastCycle();
            if (lastCycle != cycle && lastCycle >= 0) {
                final WriteLock writeLock = queue.writeLock();
                writeLock.lock();
                try {
                    // ensure that the EOF is written on the last cycle
                    setCycle2(lastCycle, false);
                } finally {
                    writeLock.unlock();
                }
            }
        } catch (RuntimeException ex) {
            // Perhaps initialization code needs to be moved away from constructor
            close();

            throw ex;
        }

        // always put references to "this" last.
        queue.addCloseListener(this);
    }

    private static void releaseBytesFor(Wire w) {
        if (w != null) {
            w.bytes().release(INIT);
        }
    }

    private void checkAppendLock() {
        checkAppendLock(false);
    }

    /**
     * check the appendLock
     *
     * @param allowMyProcess this will only be true for any writes coming from the sink replicator
     */
    private void checkAppendLock(boolean allowMyProcess) {
        if (appendLock.locked())
            checkAppendLockLocked(allowMyProcess);
    }

    private void checkAppendLockLocked(boolean allowMyProcess) {
        // separate method as this is in fast path
        if (appendLock instanceof AbstractTSQueueLock) {
            final AbstractTSQueueLock appendLock = (AbstractTSQueueLock) this.appendLock;
            final long lockedBy = appendLock.lockedBy();
            if (lockedBy == AbstractTSQueueLock.UNLOCKED)
                return;
            boolean myPID = lockedBy == Jvm.getProcessId();
            if (allowMyProcess && myPID)
                return;
            throw new IllegalStateException("locked: unable to append because a lock is being held by pid=" + (myPID ? "me" : lockedBy) + ", file=" + queue.file());
        } else
            throw new IllegalStateException("locked: unable to append, file=" + queue.file());
    }

    @Deprecated // Should not be providing accessors to reference-counted objects
    @NotNull
    WireStore store() {
        if (store == null)
            setCycle(cycle());
        return store;
    }

    /**
     * @param marshallable to write to excerpt.
     */
    @Override
    public void writeBytes(@NotNull final WriteBytesMarshallable marshallable) {
        throwExceptionIfClosed();

        try (DocumentContext dc = writingDocument()) {
            Bytes<?> bytes = dc.wire().bytes();
            long wp = bytes.writePosition();
            marshallable.writeMarshallable(bytes);
            if (wp == bytes.writePosition())
                dc.rollbackOnClose();
        }
    }

    @Override
    protected void performClose() {
        releaseBytesFor(wireForIndex);
        releaseBytesFor(wire);
        releaseBytesFor(bufferWire);

        if (pretoucher != null)
            pretoucher.close();

        if (store != null) {
            storePool.closeStore(store);
            store = null;
        }

        storePool.close();

        pretoucher = null;
        wireForIndex = null;
        wire = null;
        bufferWire = null;
    }

    /**
     * pretouch() has to be run on the same thread, as the thread that created the appender. If you want to use pretouch() in another thread, you must
     * first create or have an appender that was created on this thread, and then use this appender to call the pretouch()
     */
    @Override
    public void pretouch() {
        throwExceptionIfClosed();

        try {
            if (pretoucher == null)
                pretoucher = new Pretoucher(queue());

            pretoucher.execute();

        } catch (Throwable e) {
            Jvm.warn().on(getClass(), e);
            throw Jvm.rethrow(e);
        }
    }

    @Override
    public boolean microTouch() {
        throwExceptionIfClosed();

        if (microtoucher == null)
            microtoucher = new MicroToucher(this);

        return microtoucher.execute();
    }

    @Override
    public void bgMicroTouch() {
        if (isClosed())
            throw new ClosedIllegalStateException(getClass().getName() + " closed for " + Thread.currentThread().getName(), closedHere);

        if (microtoucher == null)
            microtoucher = new MicroToucher(this);

        microtoucher.bgExecute();
    }

    @Nullable
    @Override
    public Wire wire() {
        return wire;
    }

    @Nullable
    @Override
    public Wire wireForIndex() {
        return wireForIndex;
    }

    @Override
    public long timeoutMS() {
        return queue.timeoutMS;
    }

    void lastIndex(long index) {
        this.lastIndex = index;
    }

    @Override
    public boolean recordHistory() {
        return sourceId() != 0;
    }

    void setCycle(int cycle) {
        if (cycle != this.cycle)
            setCycle2(cycle, true);
    }

    private void setCycle2(final int cycle, final boolean createIfAbsent) {
        queue.throwExceptionIfClosed();
        if (cycle < 0)
            throw new IllegalArgumentException("You can not have a cycle that starts " +
                    "before Epoch. cycle=" + cycle);

        SingleChronicleQueue queue = this.queue;

        SingleChronicleQueueStore oldStore = this.store;

        SingleChronicleQueueStore newStore = storePool.acquire(cycle,  createIfAbsent, oldStore);

        if (newStore != oldStore) {
            this.store = newStore;
            if (oldStore != null)
                storePool.closeStore(oldStore);
        }
        resetWires(queue);

        // only set the cycle after the wire is set.
        this.cycle = cycle;

        if (this.store == null)
            return;

        assert wire.startUse();
        wire.parent(this);
        wire.pauser(queue.pauserSupplier.get());
        resetPosition();
        queue.onRoll(cycle);
    }

    private void resetWires(@NotNull final ChronicleQueue queue) {
        WireType wireType = queue.wireType();
        {
            Wire oldw = this.wire;
            this.wire = store == null ? null : createWire(wireType);
            assert wire != oldw || wire == null;
            releaseBytesFor(oldw);
        }
        {
            Wire old = this.wireForIndex;
            this.wireForIndex = store == null ? null : createWire(wireType);
            assert wire != old || wire == null;
            releaseBytesFor(old);
        }
    }

    private Wire createWire(@NotNull final WireType wireType) {
        final Wire w = wireType.apply(store.bytes());
        w.usePadding(store.dataVersion() > 0);
        return w;
    }

    /**
     * @return true if the header number is changed, otherwise false
     * @throws UnrecoverableTimeoutException todo
     */
    private boolean resetPosition() {
        long originalHeaderNumber = wire.headerNumber();
        try {
            if (store == null || wire == null)
                return false;
            long position = store.writePosition();
            position(position, position);

            Bytes<?> bytes = wire.bytes();
            assert !QueueSystemProperties.CHECK_INDEX || checkPositionOfHeader(bytes);

            final long lastSequenceNumber = store.lastSequenceNumber(this);
            wire.headerNumber(queue.rollCycle().toIndex(cycle, lastSequenceNumber + 1) - 1);

            assert !QueueSystemProperties.CHECK_INDEX || wire.headerNumber() != -1 || checkIndex(wire.headerNumber(), positionOfHeader);

            bytes.writeLimit(bytes.capacity());

            assert !QueueSystemProperties.CHECK_INDEX || checkWritePositionHeaderNumber();
            return originalHeaderNumber != wire.headerNumber();

        } catch (@NotNull BufferOverflowException | StreamCorruptedException e) {
            throw new AssertionError(e);
        }
    }

    private boolean checkPositionOfHeader(final Bytes<?> bytes) {
        if (positionOfHeader == 0) {
            return true;
        }
        int header = bytes.readVolatileInt(positionOfHeader);
        // ready or an incomplete message header?
        return isReadyData(header) || isReadyMetaData(header) || isNotComplete(header);
    }

    @NotNull
    @Override
    // throws UnrecoverableTimeoutException
    public DocumentContext writingDocument() {
        return writingDocument(false); // avoid overhead of a default method.
    }

    @NotNull
    @Override
    // throws UnrecoverableTimeoutException
    public DocumentContext writingDocument(final boolean metaData) {
        throwExceptionIfClosed();
        // we allow the sink process to write metaData
        checkAppendLock(metaData);
        count++;
        try {
            return prepareAndReturnWriteContext(metaData);
        } catch (RuntimeException e) {
            count--;
            throw e;
        }
    }

    private StoreAppender.StoreAppenderContext prepareAndReturnWriteContext(boolean metaData) {
        if (count > 1) {
            assert metaData == context.metaData;
            return context;
        }

        if (queue.doubleBuffer && writeLock.locked() && !metaData) {
            context.isClosed = false;
            context.rollbackOnClose = false;
            context.buffered = true;
            if (bufferWire == null) {
                Bytes<?> bufferBytes = Bytes.allocateElasticOnHeap();
                bufferWire = queue().wireType().apply(bufferBytes);
            }
            context.wire = bufferWire;
            context.metaData(false);
        } else {
            writeLock.lock();
            int cycle = queue.cycle();
            if (wire == null)
                setWireIfNull(cycle);

            if (this.cycle != cycle)
                rollCycleTo(cycle);

            long safeLength = queue.overlapSize();
            resetPosition();
            assert !QueueSystemProperties.CHECK_INDEX || checkWritePositionHeaderNumber();

            // sets the writeLimit based on the safeLength
            openContext(metaData, safeLength);

            // Move readPosition to the start of the context. i.e. readRemaining() == 0
            wire.bytes().readPosition(wire.bytes().writePosition());
        }

        return context;
    }

    @Override
    public DocumentContext acquireWritingDocument(boolean metaData) {
        if (!DISABLE_THREAD_SAFETY)
            this.threadSafetyCheck(true);
        if (context.wire != null && context.isOpen() && context.chainedElement())
            return context;
        return writingDocument(metaData);
    }

    /**
     * Ensure any missing EOF markers are added back to previous cycles
     */
    public void normaliseEOFs() {
        long start = System.nanoTime();
        final WriteLock writeLock = queue.writeLock();
        writeLock.lock();
        try {
            normaliseEOFs0();
        } finally {
            writeLock.unlock();
            long tookMillis = (System.nanoTime() - start) / 1_000_000;
            if (tookMillis > WARN_SLOW_APPENDER_MS)
                Jvm.perf().on(getClass(), "Took " + tookMillis + "ms to normaliseEOFs");
        }
    }

    private void normaliseEOFs0() {
        int last = queue.lastCycle();
        int first = queue.firstCycle();

        for (int cycle = first; cycle < last; ++cycle) {
            setCycle2(cycle, false);
            if (wire != null) {
                assert queue.writeLock().locked();
                store.writeEOF(wire, timeoutMS());
            }
        }
    }

    private void setWireIfNull(final int cycle) {
        int lastCycle = queue.lastCycle();
        if (lastCycle == Integer.MIN_VALUE)
            lastCycle = cycle;
        else {
            int cur = lastCycle - 1;
            int firstCycle = queue.firstCycle();
            while (cur >= firstCycle) {
                setCycle2(cur, false);
                if (wire != null) {
                    assert queue.writeLock().locked();
                    if (!store.writeEOF(wire, timeoutMS()))
                        break;
                }
                cur--;
            }
        }

        setCycle2(lastCycle, true);
    }

    private long writeHeader(@NotNull final Wire wire, final long safeLength) {
        Bytes<?> bytes = wire.bytes();
        // writePosition points at the last record in the queue, so we can just skip it and we're ready for write
        long pos = positionOfHeader;
        long lastPos = store.writePosition();
        if (pos < lastPos) {
            // queue moved since we last touched it - recalculate header number

            try {
                wire.headerNumber(queue.rollCycle().toIndex(cycle, store.lastSequenceNumber(this)));
            } catch (StreamCorruptedException ex) {
                Jvm.warn().on(getClass(), "Couldn't find last sequence", ex);
            }
        }
        int header = bytes.readVolatileInt(lastPos);
        assert header != NOT_INITIALIZED;
        lastPos += lengthOf(bytes.readVolatileInt(lastPos)) + SPB_HEADER_SIZE;
        bytes.writePosition(lastPos);
        return wire.enterHeader(safeLength);
    }

    private void openContext(final boolean metaData, final long safeLength) {
        assert wire != null;
        this.positionOfHeader = writeHeader(wire, safeLength); // sets wire.bytes().writePosition = position + 4;
        context.isClosed = false;
        context.rollbackOnClose = false;
        context.buffered = false;
        context.wire = wire; // Jvm.isDebug() ? acquireBufferWire() : wire;
        context.metaData(metaData);
    }

    boolean checkWritePositionHeaderNumber() {
        if (wire == null || wire.headerNumber() == Long.MIN_VALUE) return true;
        try {
            long pos = positionOfHeader;

            long seq1 = queue.rollCycle().toSequenceNumber(wire.headerNumber() + 1) - 1;
            long seq2 = store.sequenceForPosition(this, pos, true);

            if (seq1 != seq2) {
                String message = "~~~~~~~~~~~~~~ " +
                        "thread: " + Thread.currentThread().getName() +
                        " pos: " + pos +
                        " header: " + wire.headerNumber() +
                        " seq1: " + seq1 +
                        " seq2: " + seq2;
                AssertionError ae = new AssertionError(message);
                throw ae;
            }
        } catch (Exception e) {
            // TODO FIX
            Jvm.warn().on(getClass(), e);
            throw Jvm.rethrow(e);
        }
        return true;
    }

    @Override
    public int sourceId() {
        return queue.sourceId;
    }

    @Override
    public void writeBytes(@NotNull final BytesStore bytes) {
        throwExceptionIfClosed();
        checkAppendLock();
        writeLock.lock();
        try {
            int cycle = queue.cycle();
            if (wire == null)
                setWireIfNull(cycle);

            if (this.cycle != cycle)
                rollCycleTo(cycle);

            this.positionOfHeader = writeHeader(wire, (int) queue.overlapSize()); // writeHeader sets wire.byte().writePosition

            assert ((AbstractWire) wire).isInsideHeader();
            beforeAppend(wire, wire.headerNumber() + 1);
            Bytes<?> wireBytes = wire.bytes();
            wireBytes.write(bytes);
            wire.updateHeader(positionOfHeader, false, 0);
            lastIndex(wire.headerNumber());
            lastPosition = positionOfHeader;
            lastCycle = cycle;
            store.writePosition(positionOfHeader);
            writeIndexForPosition(lastIndex, positionOfHeader);
        } catch (StreamCorruptedException e) {
            throw new AssertionError(e);
        } finally {
            writeLock.unlock();
        }
    }

    /**
     * Write bytes at an index, but only if the index is at the end of the queue (*or* end of cycle).
     * If index is after the end of the queue (or cycle), throw an IllegalStateException.
     * If the index is before the end of the queue then do not overwrite the contents of the queue.
     * <p>If the index is at the end of a cycle (but not the queue) this will overwrite the EOF marker
     * of that cycle. It is the caller's responsibility to call {@link #normaliseEOFs()} after.
     * <p>Users are advised that the behaviour of this method may change in the future
     * <p>Thread-safe
     *
     * @param index index to write at. Only if index is at the end of the queue (or cycle) will the bytes get written
     * @param bytes payload
     */
    public void writeBytes(final long index, @NotNull final BytesStore bytes) {
        throwExceptionIfClosed();
        checkAppendLock();
        writeLock.lock();
        try {
            writeBytesInternal(index, bytes);
        } finally {
            writeLock.unlock();
        }
    }

    /**
     * Appends bytes without write lock. Should only be used if write lock is acquired externally. Never use without write locking as it WILL corrupt
     * the queue file and cause data loss.
     */
    protected void writeBytesInternal(final long index, @NotNull final BytesStore bytes) {
        writeBytesInternal(index, bytes, false);
    }

    protected void writeBytesInternal(final long index, @NotNull final BytesStore bytes, boolean metadata) {
        checkAppendLock(true);

        final int cycle = queue.rollCycle().toCycle(index);

        if (wire == null)
            setWireIfNull(cycle);

        // in case our cached headerNumber is incorrect.
        resetPosition();

        /// if the header number has changed then we will have roll
        if (this.cycle != cycle)
            rollCycleTo(cycle, this.cycle > cycle);

        long headerNumber = wire.headerNumber();

        boolean isNextIndex = index == headerNumber + 1;
        if (!isNextIndex) {
            if (index > headerNumber + 1)
                throw new IllegalStateException("Unable to move to index " + Long.toHexString(index) + " beyond the end of the queue, current: " + Long.toHexString(headerNumber));

            // this can happen when using queue replication when we are back filling from a number of sinks at them same time
            // its normal behaviour in the is use case so should not be a WARN
            if (Jvm.isDebugEnabled(getClass()))
                Jvm.debug().on(getClass(), "Trying to overwrite index " + Long.toHexString(index) + " which is before the end of the queue");
            return;
        }

        writeBytesInternal(bytes, metadata);
        //assert !QueueSystemProperties.CHECK_INDEX || checkWritePositionHeaderNumber();

        headerNumber = wire.headerNumber();
        boolean isIndex = index == headerNumber;
        if (!isIndex) {
            throw new IllegalStateException("index: " + index + ", header: " + headerNumber);
        }
    }

    private void writeBytesInternal(@NotNull final BytesStore bytes, boolean metadata) {
        assert writeLock.locked();
        try {
            int safeLength = (int) queue.overlapSize();
            assert count == 0 : "count=" + count;
            openContext(metadata, safeLength);

            try {
                final Bytes<?> bytes0 = context.wire().bytes();
                bytes0.readPosition(bytes0.writePosition());
                bytes0.write(bytes);
            } finally {
                context.close(false);
                count = 0;
            }
        } finally {
            context.isClosed = true;
        }
    }

    private void position(final long position, final long startOfMessage) {
        // did the position jump too far forward.
        if (position > store.writePosition() + queue.blockSize())
            throw new IllegalArgumentException("pos: " + position + ", store.writePosition()=" +
                    store.writePosition() + " queue.blockSize()=" + queue.blockSize());
        position0(position, startOfMessage, wire.bytes());
    }

    @Override
    public long lastIndexAppended() {
        if (lastIndex != Long.MIN_VALUE)
            return lastIndex;

        if (lastPosition == Long.MIN_VALUE || wire == null) {
            throw new IllegalStateException("nothing has been appended, so there is no last index");
        }

        try {
            long sequenceNumber = store.sequenceForPosition(this, lastPosition, true);
            long index = queue.rollCycle().toIndex(lastCycle, sequenceNumber);
            lastIndex(index);
            return index;
        } catch (Exception e) {
            throw Jvm.rethrow(e);
        }
    }

    @Override
    public int cycle() {
        if (cycle == Integer.MIN_VALUE) {
            int cycle = this.queue.lastCycle();
            if (cycle < 0)
                cycle = queue.cycle();
            return cycle;
        }
        return cycle;
    }

    @Override
    @NotNull
    public SingleChronicleQueue queue() {
        return queue;

    }

    /*
     * overridden in delta wire
     */
    @SuppressWarnings("unused")
    void beforeAppend(final Wire wire, final long index) {
    }

    /*
     * wire must be not null when this method is called
     */
    // throws UnrecoverableTimeoutException

    private void rollCycleTo(final int cycle) {
        rollCycleTo(cycle, false);
    }

    private void rollCycleTo(final int cycle, boolean suppressEOF) {

        // only a valid check if the wire was set.
        if (this.cycle == cycle)
            throw new AssertionError();

        if (!suppressEOF) {
            assert queue.writeLock().locked();
            store.writeEOF(wire, timeoutMS());
        }

        int lastCycle = queue.lastCycle();

        if (lastCycle < cycle && lastCycle != this.cycle && lastCycle >= 0) {
            setCycle2(lastCycle, false);
            rollCycleTo(cycle);
        } else {
            setCycle2(cycle, true);
        }
    }

    // throws UnrecoverableTimeoutException
    void writeIndexForPosition(final long index, final long position) throws StreamCorruptedException {
        long sequenceNumber = queue.rollCycle().toSequenceNumber(index);
        store.setPositionForSequenceNumber(this, sequenceNumber, position);
    }

    boolean checkIndex(final long index, final long position) {
        try {
            final long seq1 = queue.rollCycle().toSequenceNumber(index + 1) - 1;
            final long seq2 = store.sequenceForPosition(this, position, true);

            if (seq1 != seq2) {
                final long seq3 = store.indexing
                        .linearScanByPosition(wireForIndex(), position, 0, 0, true);
                Jvm.error().on(getClass(),
                        "Thread=" + Thread.currentThread().getName() +
                                " pos: " + position +
                                " seq1: " + Long.toHexString(seq1) +
                                " seq2: " + Long.toHexString(seq2) +
                                " seq3: " + Long.toHexString(seq3));

//                System.out.println(store.dump());

                assert seq1 == seq3 : "seq1=" + seq1 + ", seq3=" + seq3;
                assert seq1 == seq2 : "seq1=" + seq1 + ", seq2=" + seq2;

            }
        } catch (@NotNull EOFException | UnrecoverableTimeoutException | StreamCorruptedException e) {
            throw new AssertionError(e);
        }
        return true;
    }

    @Override
    public String toString() {
        return "StoreAppender{" +
                "queue=" + queue +
                ", cycle=" + cycle +
                ", position=" + positionOfHeader +
                ", lastIndex=" + lastIndex +
                ", lastPosition=" + lastPosition +
                ", lastCycle=" + lastCycle +
                '}';
    }

    void position0(final long position, final long startOfMessage, Bytes<?> bytes) {
        this.positionOfHeader = position;
        bytes.writeLimit(bytes.capacity());
        bytes.writePosition(startOfMessage);
    }

    @Override
    public @NotNull StoreAppender disableThreadSafetyCheck(boolean disableThreadSafetyCheck) {
        super.disableThreadSafetyCheck(disableThreadSafetyCheck);
        return this;
    }

    @Override
    public File currentFile() {
        SingleChronicleQueueStore store = this.store;
        return store == null ? null : store.currentFile();
    }

    @Override
    public void sync() {
        if (store == null)
            return;

        final Bytes<?> bytes = context.wire().bytes();
        if (bytes.bytesStore() instanceof MappedBytesStore) {
            MappedBytesStore mbs = (MappedBytesStore) bytes.bytesStore();
            mbs.syncUpTo(bytes.readPosition());
<<<<<<< HEAD
=======
            queue.lastIndexMSynced(lastIndex);
>>>>>>> 71de779e
        }
    }

    private class Finalizer {
        @Override
        protected void finalize() throws Throwable {
            super.finalize();
            context.rollbackOnClose();
            warnAndCloseIfNotClosed();
        }
    }

    final class StoreAppenderContext implements WriteDocumentContext {

        boolean isClosed = true;
        private boolean metaData = false;
        private boolean rollbackOnClose = false;
        private boolean buffered = false;
        @Nullable
        private Wire wire;
        private boolean alreadyClosedFound;
        private StackTrace closedHere;
        private boolean chainedElement;

        @Override
        public void reset() {
            isClosed = true;
            metaData = false;
            rollbackOnClose = false;
            buffered = false;
            alreadyClosedFound = false;
            chainedElement = false;
        }

        @Override
        public int sourceId() {
            return StoreAppender.this.sourceId();
        }

        @Override
        public boolean isPresent() {
            return false;
        }

        @Override
        public Wire wire() {
            return wire;
        }

        @Override
        public boolean isMetaData() {
            return metaData;
        }

        /**
         * Call this if you have detected an error condition and you want the context rolled back when it is closed, rather than committed
         */
        @Override
        public void rollbackOnClose() {
            this.rollbackOnClose = true;
        }

        @Override
        public void close() {
            close(true);
        }

        public void close(boolean unlock) {
            if (chainedElement)
                return;
            if (isClosed) {
                Jvm.warn().on(getClass(), "Already Closed, close was called twice.", new StackTrace("Second close", closedHere));
                alreadyClosedFound = true;
                return;
            }
            count--;
            if (count > 0)
                return;

            if (alreadyClosedFound) {
                closedHere = new StackTrace("Closed here");
            }

            try {
                // historically there have been problems with an interrupted thread causing exceptions
                // in calls below, and we saw half-written messages
                final boolean interrupted = checkInterrupts && Thread.currentThread().isInterrupted();
                if (interrupted)
                    throw new InterruptedException();
                if (rollbackOnClose) {
                    doRollback();
                    return;
                }

                if (wire == StoreAppender.this.wire) {
//                    final BytesStore bs = wire.bytes().bytesStore();
                    try {
                        wire.updateHeader(positionOfHeader, metaData, 0);
                    } catch (IllegalStateException e) {
                        if (queue.isClosed())
                            return;
                        throw e;
                    }
//                    if (bs != wire.bytes().bytesStore())
//                        throw new AssertionError("header had to rewind to be written");

                    lastPosition = positionOfHeader;
                    lastCycle = cycle;

                    if (!metaData) {
                        lastIndex(wire.headerNumber());
                        store.writePosition(positionOfHeader);
                        if (lastIndex != Long.MIN_VALUE) {
                            writeIndexForPosition(lastIndex, positionOfHeader);
                            if (queue.appenderListener != null) {
                                callAppenderListener();
                            }
                        }
                    }

                } else if (wire != null) {
                    if (buffered) {
                        writeBytes(wire.bytes());
                        unlock = false;
                        wire.clear();
                    } else {
                        writeBytesInternal(wire.bytes(), metaData);
                        wire = StoreAppender.this.wire;
                    }
                }
            } catch (InterruptedException e) {
                Thread.currentThread().interrupt();
                throw new InterruptedRuntimeException(e);
            } catch (StreamCorruptedException | UnrecoverableTimeoutException e) {
                throw new IllegalStateException(e);
            } finally {
                wire.bytes().writePositionForHeader(true);
                isClosed = true;
                if (unlock)
                    try {
                        writeLock.unlock();
                    } catch (Exception ex) {
                        Jvm.warn().on(getClass(), "Exception while unlocking: ", ex);
                    }
            }
        }

        private void callAppenderListener() {
            final Bytes<?> bytes = wire.bytes();
            long rp = bytes.readPosition();
            long wp = bytes.writePosition();
            try {
                queue.appenderListener.onExcerpt(wire, lastIndex);
            } finally {
                bytes.readPosition(rp);
                bytes.writePosition(wp);
            }
        }

        private void doRollback() {
            if (buffered) {
                assert wire != StoreAppender.this.wire;
                wire.clear();
            } else {
                // zero out all contents...
                final Bytes<?> bytes = wire.bytes();
                try {
                    for (long i = positionOfHeader; i <= bytes.writePosition(); i++)
                        bytes.writeByte(i, (byte) 0);
                    long lastPosition = StoreAppender.this.lastPosition;
                    position0(lastPosition, lastPosition, bytes);
                    ((AbstractWire) wire).forceNotInsideHeader();
                } catch (BufferOverflowException | IllegalStateException e) {
                    if (bytes instanceof MappedBytes && ((MappedBytes) bytes).isClosed()) {
                        Jvm.warn().on(getClass(), "Unable to roll back excerpt as it is closed.");
                        return;
                    }
                    throw e;
                }
            }
        }

        @Override
        public long index() {
            if (buffered) {
                throw new IndexNotAvailableException("Index is unavailable when double buffering");
            }
            if (this.wire.headerNumber() == Long.MIN_VALUE) {
                try {
                    wire.headerNumber(queue.rollCycle().toIndex(cycle, store.lastSequenceNumber(StoreAppender.this)));
                    long headerNumber0 = wire.headerNumber();
                    assert (((AbstractWire) this.wire).isInsideHeader());
                    return isMetaData() ? headerNumber0 : headerNumber0 + 1;
                } catch (IOException e) {
                    throw new IORuntimeException(e);
                }
            }

            return isMetaData() ? Long.MIN_VALUE : this.wire.headerNumber() + 1;
        }

        @Override
        public boolean isOpen() {
            return !isClosed;
        }

        @Override
        public boolean isNotComplete() {
            return !isClosed;
        }

        @Override
        public void start(boolean metaData) {
            throw new UnsupportedOperationException();
        }

        public void metaData(boolean metaData) {
            this.metaData = metaData;
        }

        @Override
        public boolean chainedElement() {
            return chainedElement;
        }

        @Override
        public void chainedElement(boolean chainedElement) {
            this.chainedElement = chainedElement;
        }
    }
}<|MERGE_RESOLUTION|>--- conflicted
+++ resolved
@@ -804,10 +804,7 @@
         if (bytes.bytesStore() instanceof MappedBytesStore) {
             MappedBytesStore mbs = (MappedBytesStore) bytes.bytesStore();
             mbs.syncUpTo(bytes.readPosition());
-<<<<<<< HEAD
-=======
             queue.lastIndexMSynced(lastIndex);
->>>>>>> 71de779e
         }
     }
 
