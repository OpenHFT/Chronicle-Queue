--- conflicted
+++ resolved
@@ -159,10 +159,6 @@
 
             pretoucher.execute();
 
-<<<<<<< HEAD
-
-=======
->>>>>>> de1a077c
         } catch (Throwable e) {
             Jvm.warn().on(getClass(), e);
             throw Jvm.rethrow(e);
