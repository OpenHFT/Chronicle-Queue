/*
 * Copyright 2014-2020 chronicle.software
 *
 * http://chronicle.software
 *
 * Licensed under the Apache License, Version 2.0 (the "License");
 * you may not use this file except in compliance with the License.
 * You may obtain a copy of the License at
 *
 * http://www.apache.org/licenses/LICENSE-2.0
 *
 * Unless required by applicable law or agreed to in writing, software
 * distributed under the License is distributed on an "AS IS" BASIS,
 * WITHOUT WARRANTIES OR CONDITIONS OF ANY KIND, either express or implied.
 * See the License for the specific language governing permissions and
 * limitations under the License.
 */
package net.openhft.chronicle.queue.impl.table;

import net.openhft.chronicle.core.Jvm;
import net.openhft.chronicle.core.StackTrace;
import net.openhft.chronicle.core.io.AbstractCloseable;
import net.openhft.chronicle.core.io.Closeable;
import net.openhft.chronicle.core.values.LongValue;
import net.openhft.chronicle.queue.impl.TableStore;
import net.openhft.chronicle.threads.TimingPauser;

import java.io.File;
import java.util.function.LongConsumer;
import java.util.function.Supplier;

import static java.lang.String.format;

public abstract class AbstractTSQueueLock extends AbstractCloseable implements Closeable {
    public static final long UNLOCKED = Long.MIN_VALUE;
    protected final boolean dontRecoverLockTimeout = Jvm.getBoolean("queue.dont.recover.lock.timeout");

    protected final LongValue lock;
    protected final TimingPauser pauser;
    protected final File path;
    protected final TableStore tableStore;
    private final String lockKey;

    public AbstractTSQueueLock(final String lockKey, final TableStore<?> tableStore, final Supplier<TimingPauser> pauser) {
        this.tableStore = tableStore;
        this.lock = tableStore.doWithExclusiveLock(ts -> ts.acquireValueFor(lockKey));
        this.pauser = pauser.get();
        this.path = tableStore.file();
        this.lockKey = lockKey;
    }

    protected void performClose() {
        Closeable.closeQuietly(lock);
    }

    /**
     * will only force unlock if you give it the correct pid
     *
     * @param value
     */
    protected void forceUnlock(long value) {
        boolean unlocked = lock.compareAndSwapValue(value, UNLOCKED);
        Jvm.warn().on(getClass(), "" +
                        "Forced unlock for the " +
                        "lock file:" + path + ", " +
                        "unlocked: " + unlocked,
                new StackTrace("Forced unlock"));
    }


    public boolean isLockedByCurrentProcess(LongConsumer notCurrentProcessConsumer) {
        final long pid = this.lock.getVolatileValue();
        if (  pid == Jvm.getProcessId())
            return true;
        notCurrentProcessConsumer.accept(pid);
        return false;
    }

    /**
     * force unlock only if the process that currently holds the lock is no-longer running or the current process is holding the lock
     *
     * @return {@code true} if successful, more formally, returns {@code true} if the lock was already unlocked, the lock was held by this process or
     * the process that is holding the lock is no longer running, otherwise {@code false } is returned to indicate that the lock could not be removed
     */
    public boolean forceUnlockIfProcessIsDeadOrCurrentProcess() {
        long pid = 0;
        for (; ; ) {
            pid = this.lock.getVolatileValue();
            if (pid == UNLOCKED)
                return true;

            if (!Jvm.isProcessAlive(pid) || pid == Jvm.getProcessId()) {
                if (Jvm.isDebugEnabled(this.getClass()))
                    Jvm.debug().on(this.getClass(), format("Forced unlocking `%s` in lock file:%s, as this was locked by: %d",
                            lockKey, this.path, pid), new StackTrace("Forced unlock"));
                if (lock.compareAndSwapValue(pid, UNLOCKED))
                    return true;
            } else
                break;

        }
        if (Jvm.isDebugEnabled(this.getClass()))
            Jvm.debug().on(this.getClass(), format("unable to release the lock=%s in the table store file=%s as it is being held by" +
                    " pid=%d, and this process is still running.", lockKey, path, pid));
        return false;
    }

    /**
<<<<<<< HEAD
     * forces the unlock only if the process that currently holds the table store lock is no-longer running, or it is this process that holds the
     * lock, otherwise will block
     */
    public void forceUnlockIfProcessIsDead() {
        long i = 0;
        for (; ; ) {

            long pid = this.lock.getVolatileValue();
            if (pid == UNLOCKED)
                return;

            if (!Jvm.isProcessAlive(pid) || pid == Jvm.getProcessId()) {
                if (Jvm.isDebugEnabled(this.getClass()))
                    Jvm.debug().on(this.getClass(), format("Forced unlocking `%s` in lock file:%s, as this was locked by: %d", lockKey, this.path, pid), new StackTrace("Forced unlock"));
                if (lock.compareAndSwapValue(pid, UNLOCKED))
                    return;
            }

            i++;
            if (i % 1000 == 0) {
                Jvm.warn().on(this.getClass(), format("unable to release the lock=%s in the table store file=%s as it is being held by pid=%d, and this process is still running.", lockKey, path, pid));
            }

            Jvm.pause(1);
            throwExceptionIfClosed();
=======
     * forces an unlock only if the process that currently holds the table store lock is no-longer running
     *
     * @return {@code true} if successful, more formally, returns {@code true} if the lock was already unlocked, or the process that was holding the
     * lock is no longer running, otherwise {@code false } is returned if it was able to remove the lock.
     */
    public boolean forceUnlockIfProcessIsDead() {
        long pid = 0;
        for (; ; ) {
            pid = this.lock.getVolatileValue();
            if (pid == UNLOCKED)
                return true;

            if (!Jvm.isProcessAlive(pid)) {
                if (Jvm.isDebugEnabled(this.getClass()))
                    Jvm.debug().on(this.getClass(), format("Forced unlocking `%s` in lock file:%s, as this was locked by: %d which is now dead",
                            lockKey, this.path, pid), new StackTrace("Forced unlock"));
                if (lock.compareAndSwapValue(pid, UNLOCKED))
                    return true;
            } else
                break;
>>>>>>> de1a077c
        }
        if (Jvm.isDebugEnabled(this.getClass()))
            Jvm.debug().on(this.getClass(), format("unable to release the lock=%s in the table store file=%s " +
                    "as it is being held by pid=%d, and this process is still running.", lockKey, path, pid));
        return false;
    }


    /**
     *
     * @return {@code true} if successful, more formally, returns {@code true} if the lock was original unlocked, or the process that was holding the
     * lock is no longer running, otherwise {@code false } is returned if it is locked by another process
     */
    public boolean forceLockIfProcessIsDead() {
        long pid = 0;
        for (; ; ) {
            pid = this.lock.getVolatileValue();

            if (pid == Jvm.getProcessId())
                return true;

            if (pid == UNLOCKED || !Jvm.isProcessAlive(pid) ){
                if (lock.compareAndSwapValue(pid, Jvm.getProcessId()))
                    return true;
            } else
                return false;

        }
    }

    @Override
    protected boolean threadSafetyCheck(boolean isUsed) {
        // The lock is thread safe.
        return true;
    }

    /**
     * @return the pid that had the locked or the returns UNLOCKED if it is not locked
     */
    public long lockedBy() {
        return lock.getVolatileValue();
    }
}<|MERGE_RESOLUTION|>--- conflicted
+++ resolved
@@ -106,33 +106,6 @@
     }
 
     /**
-<<<<<<< HEAD
-     * forces the unlock only if the process that currently holds the table store lock is no-longer running, or it is this process that holds the
-     * lock, otherwise will block
-     */
-    public void forceUnlockIfProcessIsDead() {
-        long i = 0;
-        for (; ; ) {
-
-            long pid = this.lock.getVolatileValue();
-            if (pid == UNLOCKED)
-                return;
-
-            if (!Jvm.isProcessAlive(pid) || pid == Jvm.getProcessId()) {
-                if (Jvm.isDebugEnabled(this.getClass()))
-                    Jvm.debug().on(this.getClass(), format("Forced unlocking `%s` in lock file:%s, as this was locked by: %d", lockKey, this.path, pid), new StackTrace("Forced unlock"));
-                if (lock.compareAndSwapValue(pid, UNLOCKED))
-                    return;
-            }
-
-            i++;
-            if (i % 1000 == 0) {
-                Jvm.warn().on(this.getClass(), format("unable to release the lock=%s in the table store file=%s as it is being held by pid=%d, and this process is still running.", lockKey, path, pid));
-            }
-
-            Jvm.pause(1);
-            throwExceptionIfClosed();
-=======
      * forces an unlock only if the process that currently holds the table store lock is no-longer running
      *
      * @return {@code true} if successful, more formally, returns {@code true} if the lock was already unlocked, or the process that was holding the
@@ -153,7 +126,6 @@
                     return true;
             } else
                 break;
->>>>>>> de1a077c
         }
         if (Jvm.isDebugEnabled(this.getClass()))
             Jvm.debug().on(this.getClass(), format("unable to release the lock=%s in the table store file=%s " +
