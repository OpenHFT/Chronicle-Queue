/*
 *     Copyright (C) 2015  higherfrequencytrading.com
 *
 *     This program is free software: you can redistribute it and/or modify
 *     it under the terms of the GNU Lesser General Public License as published by
 *     the Free Software Foundation, either version 3 of the License.
 *
 *     This program is distributed in the hope that it will be useful,
 *     but WITHOUT ANY WARRANTY; without even the implied warranty of
 *     MERCHANTABILITY or FITNESS FOR A PARTICULAR PURPOSE.  See the
 *     GNU Lesser General Public License for more details.
 *
 *     You should have received a copy of the GNU Lesser General Public License
 *     along with this program.  If not, see <http://www.gnu.org/licenses/>.
 */
package net.openhft.chronicle.queue.impl.single;

<<<<<<< HEAD
import net.openhft.chronicle.bytes.Bytes;
import net.openhft.chronicle.bytes.BytesRingBuffer;
import net.openhft.chronicle.bytes.BytesRingBufferStats;
=======
>>>>>>> 2d82b3d9
import net.openhft.chronicle.bytes.MappedBytes;
import net.openhft.chronicle.core.Jvm;
import net.openhft.chronicle.core.OS;
import net.openhft.chronicle.core.pool.ClassAliasPool;
import net.openhft.chronicle.queue.*;
import net.openhft.chronicle.queue.impl.AbstractChronicleQueue;
import net.openhft.chronicle.queue.impl.WireStore;
import net.openhft.chronicle.queue.impl.WireStorePool;
<<<<<<< HEAD
import net.openhft.chronicle.threads.api.EventLoop;
=======
import net.openhft.chronicle.wire.DocumentContext;
import net.openhft.chronicle.wire.Wire;
>>>>>>> 2d82b3d9
import net.openhft.chronicle.wire.WireType;
import net.openhft.chronicle.wire.Wires;
import org.jetbrains.annotations.NotNull;
import org.jetbrains.annotations.Nullable;

import java.io.File;
import java.io.FileNotFoundException;
import java.io.IOException;
import java.text.ParseException;
import java.util.function.Consumer;

import static net.openhft.chronicle.wire.Wires.lengthOf;

public class SingleChronicleQueue extends AbstractChronicleQueue {

    private static final String SUFFIX = ".cq4";
    public static final int TIMEOUT = 10_000;
    public static final String MESSAGE = "Timed out waiting for the header record to be ready in ";

    static {
        ClassAliasPool.CLASS_ALIASES.addAlias(SingleChronicleQueueStore.class, "WireStore");
    }

    @NotNull
    private final SingleChronicleQueueBuilder builder;
    @NotNull
    private final RollCycle cycle;
    @NotNull
    private final RollDateCache dateCache;
    @NotNull
    private final WireStorePool pool;
    private final long epoch;

    private final Function<File, MappedBytes> toMappedBytes = file -> {
        try {
            long chunkSize = OS.pageAlign(SingleChronicleQueue.this.builder.blockSize());
            long overlapSize = OS.pageAlign(SingleChronicleQueue.this.builder.blockSize() / 4);
            return MappedBytes.mappedBytes(file, chunkSize, overlapSize);
        } catch (FileNotFoundException e) {
            throw Jvm.rethrow(e);
        }
    };

    /**
     * @param builder the ChronicleQueue builder
     */
    SingleChronicleQueue(@NotNull final SingleChronicleQueueBuilder builder) {
        this.cycle = builder.rollCycle();
        this.dateCache = new RollDateCache(this.cycle);
        this.builder = builder;
        this.pool = WireStorePool.withSupplier(this::acquireStore);
        this.epoch = builder.epoch();
        storeForCycle(cycle(), this.epoch);
    }

    @Override
    public long epoch() {
        return epoch;
    }

    @NotNull
    @Override
    public ExcerptAppender createAppender() {
        return builder.excertpFactory().createAppender(this);
    }

    @NotNull
    @Override
    public ExcerptTailer createTailer() throws IOException {
        return builder.excertpFactory().createTailer(this);
    }

    @NotNull
    @Override
    protected final WireStore storeForCycle(long cycle, final long epoch) {
        return this.pool.acquire(cycle, epoch);
    }


    @Override
    public void close() throws IOException {
        // todo
    }

    @Override
    protected final void release(@NotNull WireStore store) {
        this.pool.release(store);
    }

    @Override
    protected final long cycle() {
        return this.cycle.current(builder.epoch());
    }

    @Override
    public long firstIndex() {
        final long cycle = firstCycle();
        if (cycle == -1)
            return -1;

        @NotNull final WireStore store = acquireStore(cycle, epoch());
        return ChronicleQueue.index(store.cycle(), store.firstSequenceNumber());
    }

    private long firstCycle() {
        long firstCycle = -1;

        @NotNull final String basePath = builder.path().getAbsolutePath();
        @Nullable final File[] files = builder.path().listFiles();

        if (files != null && files.length > 0) {
            long firstDate = Long.MAX_VALUE;
            long date;
            String name;

            for (int i = files.length - 1; i >= 0; i--) {
                try {
                    name = files[i].getAbsolutePath();
                    if (name.endsWith(SUFFIX)) {
                        name = name.substring(basePath.length() + 1);
                        name = name.substring(0, name.indexOf('.'));

                        date = dateCache.parseCount(name);
                        if (firstDate > date) {
                            firstDate = date;
                        }
                    }
                } catch (ParseException ignored) {
                    // ignored
                }
            }

            firstCycle = firstDate;
        }


        if (firstCycle == Long.MAX_VALUE) {
            return -1;
        }

        return firstCycle;
    }


    @Override
    public long lastIndex() {
        final long lastCycle = lastCycle();
        if (lastCycle == -1)
            return -1;

        return ChronicleQueue.index(lastCycle, acquireStore(lastCycle, epoch()).sequenceNumber());
    }

    private long lastCycle() {
        @NotNull final String basePath = builder.path().getAbsolutePath();
        @Nullable final File[] files = builder.path().listFiles();

        if (files != null && files.length > 0) {
            long lastDate = Long.MIN_VALUE;
            long date;
            String name;

            for (int i = files.length - 1; i >= 0; i--) {
                try {
                    name = files[i].getAbsolutePath();
                    if (name.endsWith(SUFFIX)) {
                        name = name.substring(basePath.length() + 1);
                        name = name.substring(0, name.indexOf('.'));

                        date = dateCache.parseCount(name);
                        if (lastDate < date) {
                            lastDate = date;
                        }
                    }
                } catch (ParseException ignored) {
                    // ignored
                }
            }

            return lastDate;
        }

        return -1;
    }


    @NotNull
    @Override
    public WireType wireType() {
        return builder.wireType();
    }

    // *************************************************************************
    //
    // *************************************************************************

    private MappedBytes mappedBytes(SingleChronicleQueueBuilder builder, File cycleFile)
            throws FileNotFoundException {
        long chunkSize = OS.pageAlign(builder.blockSize());
        long overlapSize = OS.pageAlign(builder.blockSize() / 4);
        return MappedBytes.mappedBytes(cycleFile, chunkSize, overlapSize);
    }

    @NotNull
    private WireStore acquireStore(final long cycle, final long epoch) {
        @NotNull final RollCycle rollCycle = builder.rollCycle();
        @NotNull final String cycleFormat = this.dateCache.formatFor(cycle);
        @NotNull final File cycleFile = new File(this.builder.path(), cycleFormat + SUFFIX);
        try {
            final File parentFile = cycleFile.getParentFile();
            if (parentFile != null && !parentFile.exists())
                parentFile.mkdirs();

            final WireType wireType = builder.wireType();
            final MappedBytes mappedBytes = mappedBytes(builder, cycleFile);

            //noinspection PointlessBitwiseExpression
            if (mappedBytes.compareAndSwapInt(0, Wires.NOT_INITIALIZED, Wires.META_DATA
                    | Wires.NOT_READY | Wires.UNKNOWN_LENGTH)) {
                final SingleChronicleQueueStore wireStore = new
                        SingleChronicleQueueStore(rollCycle, wireType, mappedBytes, epoch);
                final Bytes<?> bytes = mappedBytes.bytesForWrite().writePosition(4);
                wireType.apply(bytes).getValueOut().typedMarshallable(wireStore);
                wireStore.cycle(cycle);
                wireStore.writePosition(bytes.writePosition());
                mappedBytes.writeOrderedInt(0L, Wires.META_DATA
                        | Wires.toIntU30(bytes.writePosition() - 4, "Delegate too large"));
                return wireStore;
            } else {
                long end = System.currentTimeMillis() + TIMEOUT;
                while ((mappedBytes.readVolatileInt(0) & Wires.NOT_READY) == Wires.NOT_READY) {
                    if (System.currentTimeMillis() > end)
                        throw new IllegalStateException(MESSAGE + cycleFile);
                    Jvm.pause(1);
                }

<<<<<<< HEAD
                mappedBytes.readPosition(0).writePosition(mappedBytes.capacity());
                final int len = lengthOf(mappedBytes.readVolatileInt());
                mappedBytes.readLimit(mappedBytes.readPosition() + len);
                //noinspection unchecked
                return wireType.apply(mappedBytes).getValueIn().typedMarshallable();
=======
        if (cycleFile.exists()) {
            final MappedBytes bytes = toMappedBytes.apply(cycleFile);
            final Wire wire = SingleChronicleQueue.this.builder.wireType().apply(bytes);

            try (DocumentContext context = wire.readingDocument()) {
                if (context.isPresent() && context.isMetaData())
                    //noinspection ConstantConditions
                    return wire.getValueIn().typedMarshallable();
>>>>>>> 2d82b3d9
            }
        } catch (FileNotFoundException e) {
            throw Jvm.rethrow(e);
        }
<<<<<<< HEAD
=======

        final File parentFile = cycleFile.getParentFile();
        if (parentFile != null && !parentFile.exists()) {
            parentFile.mkdirs();
        }

        @NotNull
        final Consumer<WiredBytes<WireStore>> consumer = ws -> ws.delegate().install(
                ws.headerLength(),
                ws.headerCreated(),
                cycle,
                builder);

        @NotNull
        final Function<MappedBytes, WireStore> supplyStore = mappedBytes -> new SingleChronicleQueueStore(
                SingleChronicleQueue.this.builder.rollCycle(),
                SingleChronicleQueue.this.builder.wireType(),
                mappedBytes,
                epoch);

        return WiredBytes.build(
                cycleFile,
                toMappedBytes,
                builder.wireType(),
                supplyStore,
                consumer).delegate();
    }

    // *************************************************************************
    //
    // *************************************************************************

    public SingleChronicleQueueBuilder builder() {
        return this.builder;
>>>>>>> 2d82b3d9
    }

}<|MERGE_RESOLUTION|>--- conflicted
+++ resolved
@@ -15,26 +15,21 @@
  */
 package net.openhft.chronicle.queue.impl.single;
 
-<<<<<<< HEAD
 import net.openhft.chronicle.bytes.Bytes;
 import net.openhft.chronicle.bytes.BytesRingBuffer;
 import net.openhft.chronicle.bytes.BytesRingBufferStats;
-=======
->>>>>>> 2d82b3d9
 import net.openhft.chronicle.bytes.MappedBytes;
 import net.openhft.chronicle.core.Jvm;
 import net.openhft.chronicle.core.OS;
 import net.openhft.chronicle.core.pool.ClassAliasPool;
 import net.openhft.chronicle.queue.*;
 import net.openhft.chronicle.queue.impl.AbstractChronicleQueue;
+import net.openhft.chronicle.queue.impl.Excerpts;
 import net.openhft.chronicle.queue.impl.WireStore;
 import net.openhft.chronicle.queue.impl.WireStorePool;
-<<<<<<< HEAD
-import net.openhft.chronicle.threads.api.EventLoop;
-=======
 import net.openhft.chronicle.wire.DocumentContext;
 import net.openhft.chronicle.wire.Wire;
->>>>>>> 2d82b3d9
+import net.openhft.chronicle.threads.api.EventLoop;
 import net.openhft.chronicle.wire.WireType;
 import net.openhft.chronicle.wire.Wires;
 import org.jetbrains.annotations.NotNull;
@@ -68,19 +63,6 @@
     private final WireStorePool pool;
     private final long epoch;
 
-    private final Function<File, MappedBytes> toMappedBytes = file -> {
-        try {
-            long chunkSize = OS.pageAlign(SingleChronicleQueue.this.builder.blockSize());
-            long overlapSize = OS.pageAlign(SingleChronicleQueue.this.builder.blockSize() / 4);
-            return MappedBytes.mappedBytes(file, chunkSize, overlapSize);
-        } catch (FileNotFoundException e) {
-            throw Jvm.rethrow(e);
-        }
-    };
-
-    /**
-     * @param builder the ChronicleQueue builder
-     */
     SingleChronicleQueue(@NotNull final SingleChronicleQueueBuilder builder) {
         this.cycle = builder.rollCycle();
         this.dateCache = new RollDateCache(this.cycle);
@@ -271,63 +253,15 @@
                     Jvm.pause(1);
                 }
 
-<<<<<<< HEAD
                 mappedBytes.readPosition(0).writePosition(mappedBytes.capacity());
                 final int len = lengthOf(mappedBytes.readVolatileInt());
                 mappedBytes.readLimit(mappedBytes.readPosition() + len);
                 //noinspection unchecked
                 return wireType.apply(mappedBytes).getValueIn().typedMarshallable();
-=======
-        if (cycleFile.exists()) {
-            final MappedBytes bytes = toMappedBytes.apply(cycleFile);
-            final Wire wire = SingleChronicleQueue.this.builder.wireType().apply(bytes);
-
-            try (DocumentContext context = wire.readingDocument()) {
-                if (context.isPresent() && context.isMetaData())
-                    //noinspection ConstantConditions
-                    return wire.getValueIn().typedMarshallable();
->>>>>>> 2d82b3d9
             }
         } catch (FileNotFoundException e) {
             throw Jvm.rethrow(e);
         }
-<<<<<<< HEAD
-=======
-
-        final File parentFile = cycleFile.getParentFile();
-        if (parentFile != null && !parentFile.exists()) {
-            parentFile.mkdirs();
-        }
-
-        @NotNull
-        final Consumer<WiredBytes<WireStore>> consumer = ws -> ws.delegate().install(
-                ws.headerLength(),
-                ws.headerCreated(),
-                cycle,
-                builder);
-
-        @NotNull
-        final Function<MappedBytes, WireStore> supplyStore = mappedBytes -> new SingleChronicleQueueStore(
-                SingleChronicleQueue.this.builder.rollCycle(),
-                SingleChronicleQueue.this.builder.wireType(),
-                mappedBytes,
-                epoch);
-
-        return WiredBytes.build(
-                cycleFile,
-                toMappedBytes,
-                builder.wireType(),
-                supplyStore,
-                consumer).delegate();
-    }
-
-    // *************************************************************************
-    //
-    // *************************************************************************
-
-    public SingleChronicleQueueBuilder builder() {
-        return this.builder;
->>>>>>> 2d82b3d9
     }
 
 }