--- conflicted
+++ resolved
@@ -414,16 +414,7 @@
 
     @NotNull
     protected ExcerptAppender newAppender() {
-<<<<<<< HEAD
-        if (appendLock.locked()) {
-            final IllegalStateException e = new IllegalStateException("locked : unable to append");
-            // added here because test cases check for it, for no warn
-            Jvm.warn().on(getClass(), "locked : unable to append", e);
-            throw e;
-        }
-=======
-
->>>>>>> de1a077c
+
         queueLock.waitForLock();
 
         final WireStorePool newPool = WireStorePool.withSupplier(storeSupplier, storeFileListener);
