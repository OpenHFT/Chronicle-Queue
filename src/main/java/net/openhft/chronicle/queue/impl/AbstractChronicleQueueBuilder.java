/*
 * Copyright 2016 higherfrequencytrading.com
 *
 * Licensed under the Apache License, Version 2.0 (the "License");
 * you may not use this file except in compliance with the License.
 * You may obtain a copy of the License at
 *
 *     http://www.apache.org/licenses/LICENSE-2.0
 *
 * Unless required by applicable law or agreed to in writing, software
 * distributed under the License is distributed on an "AS IS" BASIS,
 * WITHOUT WARRANTIES OR CONDITIONS OF ANY KIND, either express or implied.
 * See the License for the specific language governing permissions and
 * limitations under the License.
 */

package net.openhft.chronicle.queue.impl;

import net.openhft.chronicle.bytes.BytesRingBufferStats;
import net.openhft.chronicle.core.Jvm;
import net.openhft.chronicle.core.Maths;
import net.openhft.chronicle.core.OS;
import net.openhft.chronicle.core.threads.EventLoop;
import net.openhft.chronicle.core.time.SystemTimeProvider;
import net.openhft.chronicle.core.time.TimeProvider;
import net.openhft.chronicle.core.util.ObjectUtils;
import net.openhft.chronicle.core.util.StringUtils;
import net.openhft.chronicle.queue.*;
import net.openhft.chronicle.queue.impl.single.StoreRecoveryFactory;
import net.openhft.chronicle.queue.impl.single.TimedStoreRecovery;
import net.openhft.chronicle.threads.TimeoutPauser;
import net.openhft.chronicle.threads.TimingPauser;
import net.openhft.chronicle.wire.Marshallable;
import net.openhft.chronicle.wire.WireType;
import org.jetbrains.annotations.NotNull;
import org.jetbrains.annotations.Nullable;
import org.slf4j.Logger;
import org.slf4j.LoggerFactory;

import javax.crypto.Cipher;
import java.io.File;
import java.time.LocalTime;
import java.time.ZoneId;
import java.util.concurrent.TimeUnit;
import java.util.function.Consumer;
import java.util.function.Supplier;

import static net.openhft.chronicle.queue.ChronicleQueue.TEST_BLOCK_SIZE;

@SuppressWarnings("unchecked")
public abstract class AbstractChronicleQueueBuilder<B extends ChronicleQueueBuilder>
        implements ChronicleQueueBuilder<B>, Marshallable {

    protected File path;
<<<<<<< HEAD
    protected Long blockSize;

=======
    private static final Logger LOGGER = LoggerFactory.getLogger(AbstractChronicleQueueBuilder.class);
    public static final String DEFAULT_ROLL_CYCLE_PROPERTY = "net.openhft.queue.builder.defaultRollCycle";
    public static final String DEFAULT_EPOCH_PROPERTY = "net.openhft.queue.builder.defaultEpoch";

    protected long blockSize;
    @NotNull
>>>>>>> f00c0691
    protected WireType wireType;

    protected RollCycle rollCycle;
    protected Long epoch; // default is 1970-01-01 00:00:00.000 UTC
    public BufferMode writeBufferMode = BufferMode.None, readBufferMode = BufferMode.None;
    protected Boolean enableRingBufferMonitoring;
    @Nullable
    protected EventLoop eventLoop;

    @Override
    public boolean hasBlockSize() {
        return blockSize != null;
    }

    protected CycleCalculator cycleCalculator;
    private Long bufferCapacity;
    private Integer indexSpacing;
    private Integer indexCount;
    /**
     * by default logs the performance stats of the ring buffer
     */
    @NotNull
    private Consumer<BytesRingBufferStats> onRingBufferStats = NoBytesRingBufferStats.NONE;
    private TimeProvider timeProvider = SystemTimeProvider.INSTANCE;
    private Supplier<TimingPauser> pauserSupplier = () -> new TimeoutPauser(500_000);
    private Long timeoutMS; // 10 seconds.
    private WireStoreFactory storeFactory;
    private Integer sourceId;
    private StoreRecoveryFactory recoverySupplier = TimedStoreRecovery.FACTORY;
    private StoreFileListener storeFileListener;

    protected Boolean readOnly = false;
    private Boolean strongAppenders = false;

    public AbstractChronicleQueueBuilder(File path) {
<<<<<<< HEAD
        this.path = path;
        this.bufferCapacity = -1L;
=======
        this.rollCycle = loadDefaultRollCycle();


        this.blockSize = OS.is64Bit() ? 64L << 20 : TEST_BLOCK_SIZE;
        this.path = path;
        this.wireType = WireType.BINARY_LIGHT;
        this.epoch = Long.getLong(DEFAULT_EPOCH_PROPERTY, 0L);
        this.bufferCapacity = -1;
>>>>>>> f00c0691
        this.indexSpacing = -1;
        this.indexCount = -1;

        storeFileListener = (cycle, file) -> {
            if (Jvm.isDebugEnabled(getClass()))
                Jvm.debug().on(getClass(), "File released " + file);
        };
    }

    private RollCycle loadDefaultRollCycle(){
        if (null == System.getProperty(DEFAULT_ROLL_CYCLE_PROPERTY)) {
            return RollCycles.DAILY;
        }

        String rollCycleProperty = System.getProperty(DEFAULT_ROLL_CYCLE_PROPERTY);
        String[] rollCyclePropertyParts = rollCycleProperty.split(":");
        if(rollCyclePropertyParts.length > 0) {
            try {
                Class rollCycleClass = Class.forName(rollCyclePropertyParts[0]);
                if (Enum.class.isAssignableFrom(rollCycleClass)) {
                    if(rollCyclePropertyParts.length < 2){
                        LOGGER.warn("Default roll cycle configured as enum, but enum value not specified: " + rollCycleProperty);
                    } else {
                        Class<Enum> eClass = (Class<Enum>) rollCycleClass;
                        Object instance = ObjectUtils.valueOf(eClass, rollCyclePropertyParts[1]);
                        if(instance instanceof RollCycle) {
                            return (RollCycle) instance;
                        } else {
                            LOGGER.warn("Configured default rollcycle is not a subclass of RollCycle");
                        }
                    }
                } else {
                    Object instance = ObjectUtils.newInstance(rollCycleClass);
                    if(instance instanceof RollCycle) {
                        return (RollCycle) instance;
                    } else {
                        LOGGER.warn("Configured default rollcycle is not a subclass of RollCycle");
                    }
                }
            } catch (ClassNotFoundException ignored) {
                LOGGER.warn("Default roll cycle class: " + rollCyclePropertyParts[0] + " was not found");
            }
        }

        return RollCycles.DAILY;
    }

    protected Logger getLogger() {
        return LoggerFactory.getLogger(getClass().getName());
    }


    @Override
    @NotNull
    public CycleCalculator cycleCalculator() {
        return cycleCalculator == null ? DefaultCycleCalculator.INSTANCE : cycleCalculator;
    }

    public B path(final File path) {
        this.path = path;
        return (B) this;
    }

    @Override
    public B rollTime(@NotNull final LocalTime time, final ZoneId zoneId) {
        this.epoch = TimeUnit.SECONDS.toMillis(time.toSecondOfDay());
        return (B) this;
    }

    /**
     * consumer will be called every second, also as there is data to report
     *
     * @param onRingBufferStats a consumer of the BytesRingBufferStats
     * @return this
     */
    @Override
    @NotNull
    public B onRingBufferStats(@NotNull Consumer<BytesRingBufferStats> onRingBufferStats) {
        this.onRingBufferStats = onRingBufferStats;
        return (B) this;
    }

    @NotNull
    @Override
    public Consumer<BytesRingBufferStats> onRingBufferStats() {
        return this.onRingBufferStats == null ? NoBytesRingBufferStats.NONE : onRingBufferStats;
    }

    @Override
    @NotNull
    public File path() {
        return this.path;
    }

    @Override
    public B blockSize(long blockSize) {
        this.blockSize = Math.max(TEST_BLOCK_SIZE, blockSize);
        return (B) this;
    }

    @Override
    @NotNull
    public B blockSize(int blockSize) {
        return blockSize((long) blockSize);
    }

    @Override
    public long blockSize() {

        long bs = blockSize == null ? OS.is64Bit() ? 64L << 20 : TEST_BLOCK_SIZE : blockSize;

        // can add an index2index & an index in one go.
        long minSize = Math.max(TEST_BLOCK_SIZE, 32L * indexCount());
        return Math.max(minSize, bs);
    }

    @Override
    @NotNull
    public B wireType(@NotNull WireType wireType) {
        this.wireType = wireType;
        return (B) this;
    }

    @Override
    @NotNull
    public WireType wireType() {
        return this.wireType == null ? WireType.BINARY_LIGHT : wireType;
    }

    @Override
    @NotNull
    public B rollCycle(@NotNull RollCycle rollCycle) {
        this.rollCycle = rollCycle;
        return (B) this;
    }

    /**
     * @return ringBufferCapacity in bytes
     */
    @Override
    public long bufferCapacity() {
        long bufferCapacity = this.bufferCapacity == null ? 0 : this.bufferCapacity;
        Long blockSize = blockSize();
        return Math.min(blockSize / 4, bufferCapacity == -1 ? 2 << 20 : Math.max(4 << 10,
                bufferCapacity));
    }

    /**
     * @param bufferCapacity sets the ring buffer capacity in bytes
     * @return this
     */
    @Override
    @NotNull
    public B bufferCapacity(long bufferCapacity) {
        this.bufferCapacity = bufferCapacity;
        return (B) this;
    }

    /**
     * sets epoch offset in milliseconds
     *
     * @param epoch sets an epoch offset as the number of number of milliseconds since January 1,
     *              1970,  00:00:00 GMT
     * @return {@code this}
     */
    @Override
    @NotNull
    public B epoch(long epoch) {
        this.epoch = epoch;
        return (B) this;
    }

    /**
     * @return epoch offset as the number of number of milliseconds since January 1, 1970,  00:00:00
     * GMT
     */
    @Override
    public long epoch() {
        return epoch == null ? 0L : epoch;
    }

    @Override
    @NotNull
    public RollCycle rollCycle() {
        return this.rollCycle == null ? RollCycles.DAILY : rollCycle;
    }

    /**
     * when set to {@code true}. uses a ring buffer to buffer appends, excerpts are written to the
     * Chronicle Queue using a background thread
     *
     * @param isBuffered {@code true} if the append is buffered
     * @return this
     */
    @Override
    @NotNull
    @Deprecated
    public B buffered(boolean isBuffered) {
        this.writeBufferMode = isBuffered ? BufferMode.Asynchronous : BufferMode.None;
        return (B) this;
    }

    /**
     * @return if we uses a ring buffer to buffer the appends, the Excerpts are written to the
     * Chronicle Queue using a background thread
     */
    @Override
    @Deprecated
    public boolean buffered() {
        return this.writeBufferMode == BufferMode.Asynchronous;
    }

    /**
     * @return BufferMode to use for writes. Only None is available is the OSS
     */
    @NotNull
    public BufferMode writeBufferMode() {
        return wireType() == WireType.DELTA_BINARY ? BufferMode.None : (writeBufferMode == null)
                ? BufferMode.None : writeBufferMode;
    }

    public B writeBufferMode(BufferMode writeBufferMode) {
        this.writeBufferMode = writeBufferMode;
        return (B) this;
    }

    /**
     * @return BufferMode to use for reads. Only None is available is the OSS
     */
    public BufferMode readBufferMode() {
        return readBufferMode;
    }

    public B readBufferMode(BufferMode readBufferMode) {
        this.readBufferMode = readBufferMode;
        return (B) this;
    }

    @Override
    @Nullable
    public EventLoop eventLoop() {
        return eventLoop;
    }

    @Override
    @NotNull
    public B eventLoop(EventLoop eventLoop) {
        this.eventLoop = eventLoop;
        return (B) this;
    }

    /**
     * @return if the ring buffer's monitoring capability is turned on. Not available in OSS
     */
    public Boolean enableRingBufferMonitoring() {
        return enableRingBufferMonitoring == null ? false : enableRingBufferMonitoring;
    }

    public B enableRingBufferMonitoring(boolean enableRingBufferMonitoring) {
        this.enableRingBufferMonitoring = enableRingBufferMonitoring;
        return (B) this;
    }

    @Override
    public B indexCount(int indexCount) {
        this.indexCount = Maths.nextPower2(indexCount, 8);
        return (B) this;
    }

    @Override
    public int indexCount() {
        return indexCount == null || indexCount <= 0 ? rollCycle().defaultIndexCount() : indexCount;
    }

    @Override
    public B indexSpacing(int indexSpacing) {
        this.indexSpacing = Maths.nextPower2(indexSpacing, 1);
        return (B) this;
    }

    @Override
    public int indexSpacing() {
        return indexSpacing == null || indexSpacing <= 0 ? rollCycle().defaultIndexSpacing() :
                indexSpacing;
    }

    public TimeProvider timeProvider() {
        return timeProvider == null ? SystemTimeProvider.INSTANCE : timeProvider;
    }

    public B timeProvider(TimeProvider timeProvider) {
        this.timeProvider = timeProvider;
        return (B) this;
    }

    public Supplier<TimingPauser> pauserSupplier() {
        return pauserSupplier;
    }

    public B pauserSupplier(Supplier<TimingPauser> pauser) {
        this.pauserSupplier = pauser;
        return (B) this;
    }

    public B timeoutMS(long timeoutMS) {
        this.timeoutMS = timeoutMS;
        return (B) this;
    }

    public long timeoutMS() {
        return timeoutMS == null ? 10_000L : timeoutMS;
    }

    public void storeFactory(WireStoreFactory storeFactory) {
        this.storeFactory = storeFactory;
    }

    @Override
    public WireStoreFactory storeFactory() {
        return storeFactory;
    }

    @Override
    public B storeFileListener(StoreFileListener storeFileListener) {
        this.storeFileListener = storeFileListener;
        return (B) this;
    }

    @Override
    public StoreFileListener storeFileListener() {
        return storeFileListener;
    }

    public B sourceId(int sourceId) {
        if (sourceId < 0)
            throw new IllegalArgumentException("Invalid source Id, must be positive");
        this.sourceId = sourceId;
        return (B) this;
    }

    public int sourceId() {
        return sourceId == null ? 0 : sourceId;
    }

    public StoreRecoveryFactory recoverySupplier() {
        return recoverySupplier;
    }

    public B recoverySupplier(StoreRecoveryFactory recoverySupplier) {
        this.recoverySupplier = recoverySupplier;
        return (B) this;
    }

    @Override
    public boolean readOnly() {
        return readOnly == Boolean.TRUE && !OS.isWindows();
    }

    @Override
    public B readOnly(boolean readOnly) {
        if (OS.isWindows() && readOnly) {
            Jvm.warn().on(AbstractChronicleQueueBuilder.class,
                    "Read-only mode is not supported on Windows® platforms, defaulting to read/write.");
        }
        this.readOnly = readOnly;
        return (B) this;
    }

    @NotNull
    public AbstractChronicleQueueBuilder encryptSupplier(Supplier<Cipher> encryptSupplier) {
        throw new UnsupportedOperationException("Encryption supported in Chronicle Queue Enterprise");
    }

    @NotNull
    public AbstractChronicleQueueBuilder decryptSupplier(Supplier<Cipher> decryptSupplier) {
        throw new UnsupportedOperationException("Encryption supported in Chronicle Queue Enterprise");
    }

    protected void preBuild() {
        initializeMetadata();
    }

    protected abstract void initializeMetadata();

    @Override
    public B strongAppenders(boolean strongAppenders) {
        this.strongAppenders = strongAppenders;
        return (B) this;
    }

    @Override
    public Boolean strongAppenders() {
        return strongAppenders;
    }

    @Override
    public B clone() {
        try {
            return (B) super.clone();
        } catch (Exception e) {
            throw new AssertionError(e);
        }
    }

    enum NoBytesRingBufferStats implements Consumer<BytesRingBufferStats> {
        NONE;

        @Override
        public void accept(BytesRingBufferStats bytesRingBufferStats) {
        }
    }
}<|MERGE_RESOLUTION|>--- conflicted
+++ resolved
@@ -52,17 +52,14 @@
         implements ChronicleQueueBuilder<B>, Marshallable {
 
     protected File path;
-<<<<<<< HEAD
     protected Long blockSize;
 
-=======
     private static final Logger LOGGER = LoggerFactory.getLogger(AbstractChronicleQueueBuilder.class);
     public static final String DEFAULT_ROLL_CYCLE_PROPERTY = "net.openhft.queue.builder.defaultRollCycle";
     public static final String DEFAULT_EPOCH_PROPERTY = "net.openhft.queue.builder.defaultEpoch";
 
     protected long blockSize;
     @NotNull
->>>>>>> f00c0691
     protected WireType wireType;
 
     protected RollCycle rollCycle;
@@ -98,22 +95,7 @@
     private Boolean strongAppenders = false;
 
     public AbstractChronicleQueueBuilder(File path) {
-<<<<<<< HEAD
         this.path = path;
-        this.bufferCapacity = -1L;
-=======
-        this.rollCycle = loadDefaultRollCycle();
-
-
-        this.blockSize = OS.is64Bit() ? 64L << 20 : TEST_BLOCK_SIZE;
-        this.path = path;
-        this.wireType = WireType.BINARY_LIGHT;
-        this.epoch = Long.getLong(DEFAULT_EPOCH_PROPERTY, 0L);
-        this.bufferCapacity = -1;
->>>>>>> f00c0691
-        this.indexSpacing = -1;
-        this.indexCount = -1;
-
         storeFileListener = (cycle, file) -> {
             if (Jvm.isDebugEnabled(getClass()))
                 Jvm.debug().on(getClass(), "File released " + file);
@@ -162,7 +144,6 @@
         return LoggerFactory.getLogger(getClass().getName());
     }
 
-
     @Override
     @NotNull
     public CycleCalculator cycleCalculator() {
@@ -289,13 +270,13 @@
      */
     @Override
     public long epoch() {
-        return epoch == null ? 0L : epoch;
+        return epoch == null ?  Long.getLong(DEFAULT_EPOCH_PROPERTY, 0L) : epoch;
     }
 
     @Override
     @NotNull
     public RollCycle rollCycle() {
-        return this.rollCycle == null ? RollCycles.DAILY : rollCycle;
+        return this.rollCycle == null ? loadDefaultRollCycle() : rollCycle;
     }
 
     /**
@@ -382,7 +363,7 @@
 
     @Override
     public int indexCount() {
-        return indexCount == null || indexCount <= 0 ? rollCycle().defaultIndexCount() : indexCount;
+        return indexCount <= 0 ? rollCycle.defaultIndexCount() : indexCount;
     }
 
     @Override
@@ -502,7 +483,7 @@
     }
 
     @Override
-    public Boolean strongAppenders() {
+    public boolean strongAppenders() {
         return strongAppenders;
     }
 
