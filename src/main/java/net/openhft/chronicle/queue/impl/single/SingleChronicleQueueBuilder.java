/*
 * Copyright 2016-2020 chronicle.software
 *
 *       https://chronicle.software
 *
 * Licensed under the Apache License, Version 2.0 (the "License");
 * you may not use this file except in compliance with the License.
 * You may obtain a copy of the License at
 *
 *       http://www.apache.org/licenses/LICENSE-2.0
 *
 * Unless required by applicable law or agreed to in writing, software
 * distributed under the License is distributed on an "AS IS" BASIS,
 * WITHOUT WARRANTIES OR CONDITIONS OF ANY KIND, either express or implied.
 * See the License for the specific language governing permissions and
 * limitations under the License.
 */
package net.openhft.chronicle.queue.impl.single;

import net.openhft.chronicle.bytes.*;
import net.openhft.chronicle.core.Jvm;
import net.openhft.chronicle.core.Maths;
import net.openhft.chronicle.core.OS;
import net.openhft.chronicle.core.io.Closeable;
import net.openhft.chronicle.core.io.IORuntimeException;
import net.openhft.chronicle.core.threads.EventLoop;
import net.openhft.chronicle.core.threads.HandlerPriority;
import net.openhft.chronicle.core.threads.OnDemandEventLoop;
import net.openhft.chronicle.core.time.SystemTimeProvider;
import net.openhft.chronicle.core.time.TimeProvider;
import net.openhft.chronicle.core.util.Builder;
import net.openhft.chronicle.core.util.ObjectUtils;
import net.openhft.chronicle.core.util.ThrowingBiFunction;
import net.openhft.chronicle.core.util.Updater;
import net.openhft.chronicle.queue.*;
import net.openhft.chronicle.queue.impl.*;
import net.openhft.chronicle.queue.impl.table.ReadonlyTableStore;
import net.openhft.chronicle.queue.impl.table.SingleTableBuilder;
import net.openhft.chronicle.queue.internal.domestic.QueueOffsetSpec;
import net.openhft.chronicle.threads.MediumEventLoop;
import net.openhft.chronicle.threads.Pauser;
import net.openhft.chronicle.threads.TimeoutPauser;
import net.openhft.chronicle.threads.TimingPauser;
import net.openhft.chronicle.wire.*;
import org.jetbrains.annotations.NotNull;
import org.jetbrains.annotations.Nullable;

import javax.crypto.spec.SecretKeySpec;
import java.io.File;
import java.lang.reflect.Constructor;
import java.nio.file.Path;
import java.time.LocalTime;
import java.time.ZoneId;
import java.time.format.DateTimeFormatter;
import java.util.List;
import java.util.concurrent.TimeUnit;
import java.util.concurrent.locks.Condition;
import java.util.function.BiConsumer;
import java.util.function.Consumer;
import java.util.function.Function;
import java.util.function.Supplier;

import static java.util.Objects.requireNonNull;
import static net.openhft.chronicle.core.pool.ClassAliasPool.CLASS_ALIASES;
import static net.openhft.chronicle.queue.impl.single.SingleChronicleQueue.QUEUE_METADATA_FILE;

public class SingleChronicleQueueBuilder extends SelfDescribingMarshallable implements Cloneable, Builder<SingleChronicleQueue> {
    public static final long SMALL_BLOCK_SIZE = OS.isWindows() ? OS.SAFE_PAGE_SIZE : OS.pageSize(); // the smallest safe block size on Windows 8+

    public static final long DEFAULT_SPARSE_CAPACITY = 512L << 30;
    private static final Constructor ENTERPRISE_QUEUE_CONSTRUCTOR;
    private static final WireStoreFactory storeFactory = SingleChronicleQueueBuilder::createStore;
    private static final Supplier<TimingPauser> TIMING_PAUSER_SUPPLIER = DefaultPauserSupplier.INSTANCE;

    static {
        CLASS_ALIASES.addAlias(WireType.class);
        CLASS_ALIASES.addAlias(SCQMeta.class, "SCQMeta");
        CLASS_ALIASES.addAlias(SCQRoll.class, "SCQSRoll");
        CLASS_ALIASES.addAlias(SCQIndexing.class, "SCQSIndexing");
        CLASS_ALIASES.addAlias(SingleChronicleQueueStore.class, "SCQStore");

        {
            Constructor co;
            try {
                co = ((Class) Class.forName("software.chronicle.enterprise.queue.EnterpriseSingleChronicleQueue")).getDeclaredConstructors()[0];
                Jvm.setAccessible(co);
            } catch (Exception e) {
                co = null;
            }
            ENTERPRISE_QUEUE_CONSTRUCTOR = co;
        }
    }

    private BufferMode writeBufferMode = BufferMode.None;
    private BufferMode readBufferMode = BufferMode.None;
    private WireType wireType = WireType.BINARY_LIGHT;
    private Long blockSize;
    @Deprecated(/* To be removed in 5.25 */)
    private Boolean useSparseFiles;
    private Long sparseCapacity;
    private File path;
    private RollCycle rollCycle;
    private Long epoch; // default is 1970-01-01 00:00:00.000 UTC
    private Long bufferCapacity;
    private Integer indexSpacing;
    private Integer indexCount;
    private Boolean enableRingBufferMonitoring;
    private Boolean ringBufferReaderCanDrain;
    private Boolean ringBufferForceCreateReader;
    private Boolean ringBufferReopenReader;
    private Supplier<Pauser> ringBufferPauserSupplier;
    private HandlerPriority drainerPriority = HandlerPriority.CONCURRENT;
    private int drainerTimeoutMS = -1;

    @Nullable
    private EventLoop eventLoop;
    /**
     * by default does not log any stats of the ring buffer
     */
    private Consumer<BytesRingBufferStats> onRingBufferStats;
    private TimeProvider timeProvider;
    private Supplier<TimingPauser> pauserSupplier;
    private Long timeoutMS; // 10 seconds.
    private Integer sourceId;
    private StoreFileListener storeFileListener;

    private Boolean readOnly;
    private boolean checkInterrupts;

    private transient TableStore<SCQMeta> metaStore;

    // enterprise stuff
    private int deltaCheckpointInterval = -1;
    private Supplier<BiConsumer<BytesStore, Bytes<?>>> encodingSupplier;
    private Supplier<BiConsumer<BytesStore, Bytes<?>>> decodingSupplier;
    private Updater<Bytes<?>> messageInitializer;
    private Consumer<Bytes<?>> messageHeaderReader;
    private SecretKeySpec key;

    private int maxTailers;
    // TODO: x.26 make this AsyncBufferCreator
    private ThrowingBiFunction<Long, Integer, BytesStore, Exception> bufferBytesStoreCreator;
    private Long pretouchIntervalMillis;
    private LocalTime rollTime;
    private ZoneId rollTimeZone;
    private QueueOffsetSpec queueOffsetSpec;
    private boolean doubleBuffer;
    private Function<SingleChronicleQueue, Condition> createAppenderConditionCreator;
    private long forceDirectoryListingRefreshIntervalMs = 60_000;
    private AppenderListener appenderListener;
    private SyncMode syncMode;

    protected SingleChronicleQueueBuilder() {
    }
    /*
     * ========================
     * Builders
     * ========================
     */

    public static void addAliases() {
        // static initialiser.
    }

    /**
     * @return an empty builder
     */
    public static SingleChronicleQueueBuilder builder() {
        return new SingleChronicleQueueBuilder();
    }

    @NotNull
    public static SingleChronicleQueueBuilder builder(@NotNull Path path, @NotNull WireType wireType) {
        return builder(path.toFile(), wireType);
    }

    @NotNull
    public static SingleChronicleQueueBuilder builder(@NotNull File file, @NotNull WireType wireType) {
        SingleChronicleQueueBuilder result = builder().wireType(wireType);
        if (file.isFile()) {
            if (!file.getName().endsWith(SingleChronicleQueue.SUFFIX)) {
                throw new IllegalArgumentException("Invalid file type: " + file.getName());
            }

            Jvm.warn().on(SingleChronicleQueueBuilder.class,
                    "Queues should be configured with the queue directory, not a specific filename. Actual file used: "
                            + file.getParentFile());

            result.path(file.getParentFile());
        } else
            result.path(file);

        return result;
    }

    public static SingleChronicleQueueBuilder single() {
        SingleChronicleQueueBuilder builder = builder();
        builder.wireType(WireType.BINARY_LIGHT);
        return builder;
    }

    public static SingleChronicleQueueBuilder single(@NotNull String basePath) {
        return binary(basePath);
    }

    public static SingleChronicleQueueBuilder single(@NotNull File basePath) {
        return binary(basePath);
    }

    public static SingleChronicleQueueBuilder binary(@NotNull Path path) {
        return binary(path.toFile());
    }

    public static SingleChronicleQueueBuilder binary(@NotNull String basePath) {
        return binary(new File(basePath));
    }

    public static SingleChronicleQueueBuilder binary(@NotNull File basePathFile) {
        return builder(basePathFile, WireType.BINARY_LIGHT);
    }

    @NotNull
    static SingleChronicleQueueStore createStore(@NotNull RollingChronicleQueue queue,
                                                 @NotNull Wire wire) {
        MappedBytes mappedBytes = (MappedBytes) wire.bytes();
        final SingleChronicleQueueStore wireStore = new SingleChronicleQueueStore(
                queue.rollCycle(),
                queue.wireType(),
                mappedBytes,
                queue.indexCount(),
                queue.indexSpacing());

        wire.writeEventName(MetaDataKeys.header).typedMarshallable(wireStore);
        return wireStore;
    }

    public static boolean areEnterpriseFeaturesAvailable() {
        return ENTERPRISE_QUEUE_CONSTRUCTOR != null;
    }

    private static RollCycle loadDefaultRollCycle() {
        String rollCycleProperty = Jvm.getProperty(QueueSystemProperties.DEFAULT_ROLL_CYCLE_PROPERTY);
        if (null == rollCycleProperty) {
            return RollCycles.DEFAULT;
        }

        String[] rollCyclePropertyParts = rollCycleProperty.split(":");
        if (rollCyclePropertyParts.length > 0) {
            try {
                Class rollCycleClass = Class.forName(rollCyclePropertyParts[0]);
                if (Enum.class.isAssignableFrom(rollCycleClass)) {
                    if (rollCyclePropertyParts.length < 2) {
                        Jvm.warn().on(SingleChronicleQueueBuilder.class,
                                "Default roll cycle configured as enum, but enum value not specified: " + rollCycleProperty);
                    } else {
                        @SuppressWarnings("unchecked")
                        Class<Enum> eClass = (Class<Enum>) rollCycleClass;
                        Object instance = ObjectUtils.valueOfIgnoreCase(eClass, rollCyclePropertyParts[1]);
                        if (instance instanceof RollCycle) {
                            return RollCycles.warnIfDeprecated((RollCycle) instance);
                        } else {
                            Jvm.warn().on(SingleChronicleQueueBuilder.class,
                                    "Configured default rollcycle is not a subclass of RollCycle");
                        }
                    }
                } else {
                    Object instance = ObjectUtils.newInstance(rollCycleClass);
                    if (instance instanceof RollCycle) {
                        return (RollCycle) instance;
                    } else {
                        Jvm.warn().on(SingleChronicleQueueBuilder.class,
                                "Configured default rollcycle is not a subclass of RollCycle");
                    }
                }
            } catch (ClassNotFoundException ignored) {
                Jvm.warn().on(SingleChronicleQueueBuilder.class,
                        "Default roll cycle class: " + rollCyclePropertyParts[0] + " was not found");
            }
        }

        return RollCycles.DEFAULT;
    }

    public WireStoreFactory storeFactory() {
        return storeFactory;
    }

    @NotNull
    public SingleChronicleQueue build() {
        preBuild();
        if (Boolean.TRUE.equals(useSparseFiles) && sparseCapacity == null &&
                (rollCycle == null || rollCycle.lengthInMillis() > 60_000)) {
            RollCycle rc = rollCycle == null ? RollCycles.FAST_DAILY : rollCycle;
            final long msgs = rc.maxMessagesPerCycle();
            sparseCapacity = Math.min(512L << 30, Math.max(4L << 30, msgs * 128));
            useSparseFiles = true;
        }

        SingleChronicleQueue chronicleQueue;

        // It is important to check enterprise features after preBuild()
        // Enterprise-only config options can be loaded from the metadata
        if (checkEnterpriseFeaturesRequested())
            chronicleQueue = buildEnterprise();
        else
            chronicleQueue = new SingleChronicleQueue(this);

        postBuild(chronicleQueue);

        return chronicleQueue;
    }

    private void postBuild(@NotNull SingleChronicleQueue chronicleQueue) {
        if (!readOnly()) {
            /*
                The condition has a circular dependency with the Queue, so we need to add it after the queue is
                constructed. This is to avoid passing `this` out of the constructor.
             */
            chronicleQueue.createAppenderCondition(requireNonNull(createAppenderConditionCreator().apply(chronicleQueue)));
        }
    }

    private boolean checkEnterpriseFeaturesRequested() {

        boolean result = false;
        if (readBufferMode != BufferMode.None)
            result = onlyAvailableInEnterprise("Buffering");
        if (writeBufferMode != BufferMode.None)
            result = onlyAvailableInEnterprise("Buffering");
        if (rollTimeZone != null && !rollTimeZone.getId().equals("UTC") && !rollTimeZone.getId().equals("Z"))
            result = onlyAvailableInEnterprise("Non-UTC roll time zone");
        if (wireType == WireType.DELTA_BINARY)
            result = onlyAvailableInEnterprise("Wire type " + wireType.name());
        if (encodingSupplier != null)
            result = onlyAvailableInEnterprise("Encoding");
        if (key != null)
            result = onlyAvailableInEnterprise("Encryption");
        if (hasPretouchIntervalMillis())
            result = onlyAvailableInEnterprise("Out of process pretouching");

        return result;
    }

    public static boolean onlyAvailableInEnterprise(final String feature) {
        if (ENTERPRISE_QUEUE_CONSTRUCTOR == null)
            Jvm.warn().on(SingleChronicleQueueBuilder.class, feature + " is only supported in Chronicle Queue Enterprise. If you would like to use this feature, please contact sales@chronicle.software for more information.");
        return true;
    }

    @NotNull
    private SingleChronicleQueue buildEnterprise() {
        if (ENTERPRISE_QUEUE_CONSTRUCTOR == null)
            throw new IllegalStateException("Enterprise features requested but Chronicle Queue Enterprise is not in the class path!");

        try {
            return (SingleChronicleQueue) ENTERPRISE_QUEUE_CONSTRUCTOR.newInstance(this);
        } catch (Exception e) {
            throw new IllegalStateException("Couldn't create an instance of Enterprise queue", e);
        }
    }

    public SingleChronicleQueueBuilder aesEncryption(@Nullable byte[] keyBytes) {
        if (keyBytes == null) {
            codingSuppliers(null, null);
            return this;
        }
        key = new SecretKeySpec(keyBytes, "AES");
        return this;
    }

    public Updater<Bytes<?>> messageInitializer() {
        return messageInitializer == null ? Bytes::clear : messageInitializer;
    }

    public Consumer<Bytes<?>> messageHeaderReader() {
        return messageHeaderReader == null ? b -> {
        } : messageHeaderReader;
    }

    public SingleChronicleQueueBuilder messageHeader(Updater<Bytes<?>> messageInitializer,
                                                     Consumer<Bytes<?>> messageHeaderReader) {
        this.messageInitializer = messageInitializer;
        this.messageHeaderReader = messageHeaderReader;
        return this;
    }

    public SingleChronicleQueueBuilder rollTime(@NotNull final LocalTime rollTime) {
        rollTime(rollTime, rollTimeZone);
        return this;
    }

    public ZoneId rollTimeZone() {
        return rollTimeZone;
    }

    public SingleChronicleQueueBuilder rollTimeZone(@NotNull final ZoneId rollTimeZone) {
        rollTime(rollTime, rollTimeZone);
        return this;
    }

    public SingleChronicleQueueBuilder rollTime(@NotNull final LocalTime rollTime, @NotNull final ZoneId zoneId) {
        this.rollTime = rollTime;
        this.rollTimeZone = zoneId;
        this.epoch = TimeUnit.SECONDS.toMillis(rollTime.toSecondOfDay());
        this.queueOffsetSpec = QueueOffsetSpec.ofRollTime(rollTime, zoneId);
        return this;
    }

    protected void initializeMetadata() {
        File metapath = metapath();
        validateRollCycle(metapath);
        SCQMeta metadata = new SCQMeta(new SCQRoll(rollCycle(), epoch(), rollTime, rollTimeZone), deltaCheckpointInterval(),
                sourceId());
        try {

            boolean readOnly = readOnly();
            metaStore = SingleTableBuilder.binary(metapath, metadata).readOnly(readOnly).build();
            // check if metadata was overridden
            SCQMeta newMeta = metaStore.metadata();
            sourceId(newMeta.sourceId());

            String format = newMeta.roll().format();
            if (!format.equals(rollCycle().format())) {
                // roll cycle changed
                overrideRollCycleForFileName(format);
            }

            // if it was overridden - reset
            rollTime = newMeta.roll().rollTime();
            rollTimeZone = newMeta.roll().rollTimeZone();
            epoch = newMeta.roll().epoch();
        } catch (IORuntimeException ex) {
            // readonly=true and file doesn't exist
            if (OS.isWindows())
                throw ex; // we cant have a read-only table store on windows so we have no option but to throw the ex.
            if (ex.getMessage().equals("Metadata file not found in readOnly mode"))
                Jvm.warn().on(getClass(), "Failback to readonly tablestore " + ex);
            else
                Jvm.warn().on(getClass(), "Failback to readonly tablestore", ex);
            metaStore = new ReadonlyTableStore<>(metadata);
        }
    }

    private void validateRollCycle(File metapath) {
        if (!metapath.exists()) {
            // no metadata, so we need to check if there're cq4 files and if so try to validate roll cycle
            // the code is slightly brutal and crude but should work for most cases. It will NOT work if files were created with
            // the following cycles: LARGE_HOURLY_SPARSE LARGE_HOURLY_XSPARSE LARGE_DAILY XLARGE_DAILY HUGE_DAILY HUGE_DAILY_XSPARSE
            // for such cases user MUST use correct roll cycle when creating the queue
            String[] list = path.list((d, name) -> name.endsWith(SingleChronicleQueue.SUFFIX));
            if (list != null && list.length > 0) {
                String filename = list[0];
                for (RollCycle cycle : RollCycles.all()) {
                    try {
                        DateTimeFormatter.ofPattern(cycle.format())
                                .parse(filename.substring(0, filename.length() - 4));
                        overrideRollCycle(cycle);
                        break;
                    } catch (Exception expected) {
                    }
                }
            }
        }
    }

    private void overrideRollCycleForFileName(String pattern) {
        for (RollCycle cycle : RollCycles.all()) {
            if (cycle.format().equals(pattern)) {
                overrideRollCycle(cycle);
                return;
            }
        }
        throw new IllegalStateException("Can't find an appropriate RollCycles to override to of length " + pattern);
    }

    private void overrideRollCycle(RollCycle cycle) {
        if (rollCycle != cycle && rollCycle != null)
            Jvm.warn().on(getClass(), "Overriding roll cycle from " + rollCycle + " to " + cycle);
        rollCycle = cycle;
    }

    private File metapath() {
        final File storeFilePath;
        if ("".equals(path.getPath())) {
            storeFilePath = new File(QUEUE_METADATA_FILE);
        } else {
            storeFilePath = new File(path, QUEUE_METADATA_FILE);
            path.mkdirs();
        }
        return storeFilePath;
    }

    @NotNull
    public Function<SingleChronicleQueue, Condition> createAppenderConditionCreator() {
        if (createAppenderConditionCreator == null) {
            return q -> NoOpCondition.INSTANCE;
        }
        return createAppenderConditionCreator;
    }

    /**
     * @return Factory for the {@link Condition} that will be waited on before a new appender is created
     * <p>
     * NOTE: The returned {@link Condition} will not block subsequent calls to acquireAppender from the
     * same thread, only when the call would result in the creation of a new appender.
     */
    @NotNull
    public SingleChronicleQueueBuilder createAppenderConditionCreator(Function<SingleChronicleQueue, Condition> creator) {
        createAppenderConditionCreator = creator;
        return this;
    }

    @NotNull
    WriteLock writeLock() {
        return readOnly() ? new ReadOnlyWriteLock() : new TableStoreWriteLock(metaStore, pauserSupplier(), timeoutMS() * 3 / 2);
    }

    public int deltaCheckpointInterval() {
        return deltaCheckpointInterval == -1 ? 64 : deltaCheckpointInterval;
    }

    public QueueOffsetSpec queueOffsetSpec() {
        return queueOffsetSpec == null ? QueueOffsetSpec.ofNone() : queueOffsetSpec;
    }

    TableStore<SCQMeta> metaStore() {
        return metaStore;
    }

    /**
     * RingBuffer tailers need to be preallocated. Only set this if using readBufferMode=Asynchronous.
     * By default 1 tailer will be created for the user.
     *
     * @param maxTailers number of tailers that will be required from this queue, not including the draining tailer
     * @return this
     */
    public SingleChronicleQueueBuilder maxTailers(int maxTailers) {
        this.maxTailers = maxTailers;
        return this;
    }

    /**
     * maxTailers
     *
     * @return number of tailers that will be required from this queue, not including the draining tailer
     */
    public int maxTailers() {
        return maxTailers;
    }

    @Deprecated(/* To be removed in x.26 - use asyncBufferCreator */)
    public SingleChronicleQueueBuilder bufferBytesStoreCreator(ThrowingBiFunction<Long, Integer, BytesStore, Exception> bufferBytesStoreCreator) {
        this.bufferBytesStoreCreator = bufferBytesStoreCreator;
        return this;
    }

    /**
     * Creator for BytesStore for async mode. Allows visibility of data to be controlled.
     * See also EnterpriseSingleChronicleQueue.RB_BYTES_STORE_CREATOR_NATIVE etc.
     * <p>
     * If you are using more than one {@link ChronicleQueue} object to access the async'd queue then you
     * will need to set this.
     * <p>
     * This is an enterprise feature.
     *
     * @return bufferBytesStoreCreator
     */
    @Deprecated(/* To be removed in x.26 - use asyncBufferCreator */)
    @Nullable
    public ThrowingBiFunction<Long, Integer, BytesStore, Exception> bufferBytesStoreCreator() {
        return bufferBytesStoreCreator;
    }

    public SingleChronicleQueueBuilder asyncBufferCreator(AsyncBufferCreator asyncBufferCreator) {
        this.bufferBytesStoreCreator = asyncBufferCreator;
        return this;
    }

    /**
     * Creator for BytesStore for async mode. Allows visibility of data to be controlled.
     * See also EnterpriseSingleChronicleQueue.RB_BYTES_STORE_CREATOR_NATIVE etc.
     * <p>
     * If you are using more than one {@link ChronicleQueue} object to access the async'd queue then you
     * will need to set this.
     * <p>
     * This is an enterprise feature.
     *
     * @return asyncBufferCreator
     */
    public AsyncBufferCreator asyncBufferCreator() {
        if (bufferBytesStoreCreator instanceof AsyncBufferCreator)
            return (AsyncBufferCreator) bufferBytesStoreCreator;
        return null;
    }

    /**
     * Enable out-of-process pretoucher (AKA preloader) (Queue Enterprise feature)
     */
    public SingleChronicleQueueBuilder enablePreloader(final long pretouchIntervalMillis) {
        this.pretouchIntervalMillis = pretouchIntervalMillis;
        return this;
    }

    /**
     * Interval in ms to invoke out of process pretoucher. Default is not to turn on
     *
     * @return interval ms
     */
    public long pretouchIntervalMillis() {
        return pretouchIntervalMillis;
    }

    public boolean hasPretouchIntervalMillis() {
        return pretouchIntervalMillis != null;
    }

    public SingleChronicleQueueBuilder path(String path) {
        return path(new File(path));
    }

    public SingleChronicleQueueBuilder path(final File path) {
        this.path = path;
        return this;
    }

    public SingleChronicleQueueBuilder path(final Path path) {
        this.path = path.toFile();
        return this;
    }

    /**
     * consumer will be called every second, also as there is data to report
     *
     * @param onRingBufferStats a consumer of the BytesRingBufferStats
     * @return this
     */
    public SingleChronicleQueueBuilder onRingBufferStats(@NotNull Consumer<BytesRingBufferStats> onRingBufferStats) {
        this.onRingBufferStats = onRingBufferStats;
        return this;
    }

    public Consumer<BytesRingBufferStats> onRingBufferStats() {
        return this.onRingBufferStats;
    }

    @NotNull
    public File path() {
        return this.path;
    }

    public SingleChronicleQueueBuilder blockSize(long blockSize) {
        this.blockSize = Math.max(SMALL_BLOCK_SIZE, blockSize);
        return this;
    }

    public SingleChronicleQueueBuilder blockSize(int blockSize) {
        return blockSize((long) blockSize);
    }

    /**
     * @return - this is the size of a memory mapping chunk, a queue is read/written by using a number of blocks, you should avoid changing this unnecessarily.
     */
    public long blockSize() {

        long bs = blockSize == null
                ? OS.is64Bit() ? 64L << 20 : SMALL_BLOCK_SIZE
                : blockSize;

        // can add an index2index & an index in one go.
        long minSize = Math.max(SMALL_BLOCK_SIZE, 32L * indexCount());
        return Math.max(minSize, bs);
    }

    @Deprecated(/* To be removed in 5.25 */)
    public SingleChronicleQueueBuilder useSparseFiles(boolean useSparseFiles) {
        if (useSparseFiles && OS.isLinux() && OS.is64Bit())
            this.useSparseFiles = useSparseFiles;
        if (!useSparseFiles)
            this.useSparseFiles = useSparseFiles;
        return this;
    }

    @Deprecated(/* To be removed in 5.25 */)
    public SingleChronicleQueueBuilder sparseCapacity(long sparseCapacity) {
        this.sparseCapacity = sparseCapacity;
        return this;
    }

    public long sparseCapacity() {
        long bs = sparseCapacity == null ? DEFAULT_SPARSE_CAPACITY : sparseCapacity;

        // can add an index2index & an index in one go.
        long minSize = Math.max(SMALL_BLOCK_SIZE, 32L * indexCount());
        return Math.max(minSize, bs);
    }

    @Deprecated(/* To be removed in 5.25 */)
    public boolean useSparseFiles() {
        return OS.isLinux() && OS.is64Bit() && sparseCapacity != null;
    }

    /**
     * THIS IS FOR TESTING ONLY.
     * This makes the block size small to speed up short tests and show up issues which occur when moving from one block to another.
     * <p>
     * Using this will be slower when you have many messages, and break when you have large messages.
     * <p>
     * NOTE: This size is differnt on Linux and Windows. If you want the same size for both use {@code blockSize(OS.SAFE_PAGE_SIZE)}
     *
     * @return this
     */
    public SingleChronicleQueueBuilder testBlockSize() {
        // small size for testing purposes only.
        return blockSize(SMALL_BLOCK_SIZE);
    }

    @NotNull
    public SingleChronicleQueueBuilder wireType(@NotNull WireType wireType) {
        if (wireType == WireType.DELTA_BINARY)
            deltaCheckpointInterval(64);
        this.wireType = wireType;
        return this;
    }

    private void deltaCheckpointInterval(int deltaCheckpointInterval) {
        assert checkIsPowerOf2(deltaCheckpointInterval);
        this.deltaCheckpointInterval = deltaCheckpointInterval;
    }

    private boolean checkIsPowerOf2(long value) {
        return (value & (value - 1)) == 0;
    }

    @NotNull
    public WireType wireType() {
        return this.wireType == null ? WireType.BINARY_LIGHT : wireType;
    }

    @NotNull
    public SingleChronicleQueueBuilder rollCycle(@NotNull RollCycle rollCycle) {
        assert rollCycle != null;
        this.rollCycle = RollCycles.warnIfDeprecated(rollCycle);
        return this;
    }

    @NotNull
    public RollCycle rollCycle() {
        return this.rollCycle == null ? loadDefaultRollCycle() : this.rollCycle;
    }

    /**
     * @return ring buffer capacity in bytes [ Chronicle-Ring is an enterprise product ]
     */
    public long bufferCapacity() {
        return Math.min(blockSize() / 4, bufferCapacity == null ? 2 << 20 : bufferCapacity);
    }

    /**
     * @param bufferCapacity sets the ring buffer capacity in bytes
     * @return this
     */
    @NotNull
    public SingleChronicleQueueBuilder bufferCapacity(long bufferCapacity) {
        this.bufferCapacity = bufferCapacity;
        return this;
    }

    /**
     * sets epoch offset in milliseconds
     *
     * @param epoch sets an epoch offset as the number of number of milliseconds since January 1,
     *              1970,  00:00:00 GMT
     * @return {@code this}
     */
    @NotNull
    public SingleChronicleQueueBuilder epoch(long epoch) {
        this.epoch = epoch;
        queueOffsetSpec = QueueOffsetSpec.ofEpoch(epoch);
        return this;
    }

    /**
     * @return epoch offset as the number of number of milliseconds since January 1, 1970,  00:00:00
     * GMT
     */
    public long epoch() {
        return epoch == null ? Jvm.getLong(QueueSystemProperties.DEFAULT_EPOCH_PROPERTY, 0L) : epoch;
    }

    /**
     * when set to {@code true}. uses a ring buffer to buffer appends, excerpts are written to the
     * Chronicle Queue using a background thread. See also {@link #writeBufferMode()}
     *
     * @param isBuffered {@code true} if the append is buffered
     * @return this
     */
    @NotNull
    @Deprecated // use writeBufferMode(Asynchronous) instead
    public SingleChronicleQueueBuilder buffered(boolean isBuffered) {
        this.writeBufferMode = isBuffered ? BufferMode.Asynchronous : BufferMode.None;
        return this;
    }

    /**
     * @return BufferMode to use for writes. Only None is available is the OSS
     */
    @NotNull
    public BufferMode writeBufferMode() {
        return wireType() == WireType.DELTA_BINARY ? BufferMode.None : (writeBufferMode == null)
                ? BufferMode.None : writeBufferMode;
    }

    /**
     * When writeBufferMode is set to {@code Asynchronous}, uses a ring buffer to buffer appends, excerpts are written to the
     * Chronicle Queue using a background thread.
     * See also {@link #bufferCapacity()}
     * See also {@link #bufferBytesStoreCreator()}
     * See also software.chronicle.enterprise.ring.EnterpriseRingBuffer
     *
     * @param writeBufferMode bufferMode for writing
     * @return this
     */
    public SingleChronicleQueueBuilder writeBufferMode(BufferMode writeBufferMode) {
        this.writeBufferMode = writeBufferMode;
        return this;
    }

    /**
     * @return BufferMode to use for reads. Only None is available is the OSS
     */
    public BufferMode readBufferMode() {
        return readBufferMode == null ? BufferMode.None : readBufferMode;
    }

    /**
     * When readBufferMode is set to {@code Asynchronous}, reads from the ring buffer. This requires
     * that {@link #writeBufferMode()} is also set to {@code Asynchronous}.
     * See also {@link #bufferCapacity()}
     * See also {@link #bufferBytesStoreCreator()}
     * See also software.chronicle.enterprise.ring.EnterpriseRingBuffer
     *
     * @param readBufferMode BufferMode for read
     * @return this
     */
    public SingleChronicleQueueBuilder readBufferMode(BufferMode readBufferMode) {
        this.readBufferMode = readBufferMode;
        return this;
    }

    /**
     * @return a new event loop instance if none has been set, otherwise the {@code eventLoop}
     * that was set
     */
    @NotNull
    public EventLoop eventLoop() {
        if (eventLoop == null)
            return new OnDemandEventLoop(
                    () -> new MediumEventLoop(null, path.getName(), Pauser.busy(), true, "none"));
        return eventLoop;
    }

    @NotNull
    public SingleChronicleQueueBuilder eventLoop(EventLoop eventLoop) {
        this.eventLoop = eventLoop;
        return this;
    }

    /**
     * @return if the ring buffer's monitoring capability is turned on. Not available in OSS
     */
    public boolean enableRingBufferMonitoring() {
        return enableRingBufferMonitoring != null && enableRingBufferMonitoring;
    }

    public SingleChronicleQueueBuilder enableRingBufferMonitoring(boolean enableRingBufferMonitoring) {
        this.enableRingBufferMonitoring = enableRingBufferMonitoring;
        return this;
    }

    /**
     * default value is {@code false} since 5.21ea0
     *
     * @return if ring buffer reader processes can invoke the CQ drainer, otherwise only writer processes can
     */
    public boolean ringBufferReaderCanDrain() {
        return ringBufferReaderCanDrain != null && ringBufferReaderCanDrain;
    }

    public SingleChronicleQueueBuilder ringBufferReaderCanDrain(boolean ringBufferReaderCanDrain) {
        this.ringBufferReaderCanDrain = ringBufferReaderCanDrain;
        return this;
    }

    /**
     * @return whether to force creating a reader (to recover from crash)
     */
    public boolean ringBufferForceCreateReader() {
        return ringBufferForceCreateReader != null && ringBufferForceCreateReader;
    }

    public SingleChronicleQueueBuilder ringBufferForceCreateReader(boolean ringBufferForceCreateReader) {
        this.ringBufferForceCreateReader = ringBufferForceCreateReader;
        return this;
    }

    /**
     * @return if ring buffer readers are not reset on close. If true then re-opening a reader puts you back
     * at the same place. If true, your reader can block writers if the reader is not open
     */
    public boolean ringBufferReopenReader() {
        return ringBufferReopenReader != null && ringBufferReopenReader;
    }

    public SingleChronicleQueueBuilder ringBufferReopenReader(boolean ringBufferReopenReader) {
        this.ringBufferReopenReader = ringBufferReopenReader;
        return this;
    }

    /**
     * Priority for async mode drainer handler
     *
     * @return drainerPriority
     */
    public HandlerPriority drainerPriority() {
        return drainerPriority;
    }

    public SingleChronicleQueueBuilder drainerPriority(HandlerPriority drainerPriority) {
        this.drainerPriority = drainerPriority;
        return this;
    }

    public int drainerTimeoutMS() {
        return drainerTimeoutMS <= 0 ? 10_000 : drainerTimeoutMS;
    }

    public SingleChronicleQueueBuilder drainerTimeoutMS(int timeout) {
        drainerTimeoutMS = timeout;
        return this;
    }

    /**
     * Pauser supplier for the pauser to be used by ring buffer when waiting
     */
    public Supplier<Pauser> ringBufferPauserSupplier() {
        return ringBufferPauserSupplier == null ? Pauser::busy : ringBufferPauserSupplier;
    }

    public SingleChronicleQueueBuilder ringBufferPauserSupplier(Supplier<Pauser> ringBufferPauserSupplier) {
        this.ringBufferPauserSupplier = ringBufferPauserSupplier;
        return this;
    }

    public SingleChronicleQueueBuilder indexCount(int indexCount) {
        this.indexCount = Maths.nextPower2(indexCount, 8);
        return this;
    }

    public int indexCount() {
        return indexCount == null || indexCount <= 0 ? rollCycle().defaultIndexCount() : indexCount;
    }

    public SingleChronicleQueueBuilder indexSpacing(int indexSpacing) {
        this.indexSpacing = Maths.nextPower2(indexSpacing, 1);
        return this;
    }

    public int indexSpacing() {
        return indexSpacing == null || indexSpacing <= 0 ? rollCycle().defaultIndexSpacing() :
                indexSpacing;
    }

    public TimeProvider timeProvider() {
        return timeProvider == null ? SystemTimeProvider.INSTANCE : timeProvider;
    }

    public SingleChronicleQueueBuilder timeProvider(TimeProvider timeProvider) {
        this.timeProvider = timeProvider;
        return this;
    }

    public Supplier<TimingPauser> pauserSupplier() {
        return pauserSupplier == null ? TIMING_PAUSER_SUPPLIER : pauserSupplier;
    }

    public SingleChronicleQueueBuilder pauserSupplier(Supplier<TimingPauser> pauser) {
        this.pauserSupplier = pauser;
        return this;
    }

    public SingleChronicleQueueBuilder timeoutMS(long timeoutMS) {
        this.timeoutMS = timeoutMS;
        return this;
    }

    public long timeoutMS() {
        return timeoutMS == null ? 10_000L : timeoutMS;
    }

    public SingleChronicleQueueBuilder storeFileListener(StoreFileListener storeFileListener) {
        this.storeFileListener = storeFileListener;
        return this;
    }

    public StoreFileListener storeFileListener() {
        return storeFileListener == null ? StoreFileListeners.DEBUG : storeFileListener;
    }

    public SingleChronicleQueueBuilder sourceId(int sourceId) {
        if (sourceId < 0)
            throw new IllegalArgumentException("Invalid source Id, must be positive");
        this.sourceId = sourceId;
        return this;
    }

    public int sourceId() {
        return sourceId == null ? 0 : sourceId;
    }

    public boolean readOnly() {
        return Boolean.TRUE.equals(readOnly) && !OS.isWindows();
    }

    public SingleChronicleQueueBuilder readOnly(boolean readOnly) {
        if (OS.isWindows() && readOnly)
            Jvm.warn().on(SingleChronicleQueueBuilder.class,
                    "Read-only mode is not supported on Windows® platforms, defaulting to read/write.");
        else
            this.readOnly = readOnly;

        return this;
    }

    public boolean doubleBuffer() {
        return doubleBuffer;
    }

    /**
     * <p>
     * Enables double-buffered writes on contention.
     * </p><p>
     * Normally, all writes to the queue will be serialized based on the write lock acquisition. Each time {@link ExcerptAppender#writingDocument()}
     * is called, appender tries to acquire the write lock on the queue, and if it fails to do so it blocks until write
     * lock is unlocked, and in turn locks the queue for itself.
     * </p><p>
     * When double-buffering is enabled, if appender sees that the write lock is acquired upon {@link ExcerptAppender#writingDocument()} call,
     * it returns immediately with a context pointing to the secondary buffer, and essentially defers lock acquisition
     * until the context.close() is called (normally with try-with-resources pattern it is at the end of the try block),
     * allowing user to go ahead writing data, and then essentially doing memcpy on the serialized data (thus reducing cost of serialization).
     * </p><p>
     * This is only useful if (majority of) the objects being written to the queue are big enough AND their marshalling is not straight-forward
     * (e.g. BytesMarshallable's marshalling is very efficient and quick and hence double-buffering will only slow things down), and if there's a
     * heavy contention on writes (e.g. 2 or more threads writing a lot of data to the queue at a very high rate).
     * </p>
     */
    public SingleChronicleQueueBuilder doubleBuffer(boolean doubleBuffer) {
        this.doubleBuffer = doubleBuffer;
        return this;
    }

    public Supplier<BiConsumer<BytesStore, Bytes<?>>> encodingSupplier() {
        return encodingSupplier;
    }

    public Supplier<BiConsumer<BytesStore, Bytes<?>>> decodingSupplier() {
        return decodingSupplier;
    }

    public SingleChronicleQueueBuilder codingSuppliers(@Nullable
                                                       Supplier<BiConsumer<BytesStore, Bytes<?>>> encodingSupplier,
                                                       @Nullable Supplier<BiConsumer<BytesStore, Bytes<?>>> decodingSupplier) {
        if ((encodingSupplier == null) != (decodingSupplier == null))
            throw new UnsupportedOperationException("Both encodingSupplier and decodingSupplier must be set or neither");
        this.encodingSupplier = encodingSupplier;
        this.decodingSupplier = decodingSupplier;
        return this;
    }

    public SecretKeySpec key() {
        return key;
    }

    protected void preBuild() {
        try {
            initializeMetadata();
        } catch (Exception ex) {
            Closeable.closeQuietly(metaStore);
            throw ex;
        }
        if ((epoch == null || epoch == 0) && (rollTime != null && rollTimeZone != null))
            rollTime(rollTime, rollTimeZone);
    }

    // *************************************************************************
    //
    // *************************************************************************

    public boolean checkInterrupts() {

        if (System.getProperties().contains("chronicle.queue.checkInterrupts"))
            return Jvm.getBoolean("chronicle.queue.checkInterrupts");

        return checkInterrupts;
    }

    public SingleChronicleQueueBuilder checkInterrupts(boolean checkInterrupts) {
        this.checkInterrupts = checkInterrupts;
        return this;
    }

    public long forceDirectoryListingRefreshIntervalMs() {
        return forceDirectoryListingRefreshIntervalMs;
    }

    public SingleChronicleQueueBuilder forceDirectoryListingRefreshIntervalMs(long forceDirectoryListingRefreshIntervalMs) {
        this.forceDirectoryListingRefreshIntervalMs = forceDirectoryListingRefreshIntervalMs;
        return this;
    }

    /**
     * WARNING: Avoid using this method as it can have unintended consequences.
     * We plan to phase it out.
     * It's only a shallow copy so field will have the same objects.
     */
    public SingleChronicleQueueBuilder clone() {
<<<<<<< HEAD
=======
        // software.chronicle.enterprise.queue.replication.strategy.FastButInconsistentQueueReplicationStrategyTest fails if deepCopy() is used instead
>>>>>>> 45cf7868
        try {
            return (SingleChronicleQueueBuilder) super.clone();
        } catch (Exception e) {
            throw new AssertionError(e);
        }
    }

    /**
     * updates all the fields in <code>this</code> that are null, from the parentBuilder
     *
     * @param parentBuilder the parentBuilder Chronicle Queue Builder
     * @return that
     */

    public SingleChronicleQueueBuilder setAllNullFields(@Nullable SingleChronicleQueueBuilder parentBuilder) {
        if (parentBuilder == null)
            return this;

        if (!(this.getClass().isAssignableFrom(parentBuilder.getClass()) || parentBuilder.getClass().isAssignableFrom(this.getClass())))
            throw new IllegalArgumentException("Classes are not in same implementation hierarchy");

        List<FieldInfo> sourceFieldInfo = Wires.fieldInfos(parentBuilder.getClass());

        for (final FieldInfo fieldInfo : Wires.fieldInfos(this.getClass())) {
            if (!sourceFieldInfo.contains(fieldInfo))
                continue;
            Object resultV = fieldInfo.get(this);
            Object parentV = fieldInfo.get(parentBuilder);
            if (resultV == null && parentV != null)
                fieldInfo.set(this, parentV);

        }
        return this;
    }

    public WriteLock appendLock() {
        return readOnly() ? WriteLock.NO_OP : new TableStoreWriteLock(metaStore, pauserSupplier(), timeoutMS() * 3 / 2, TableStoreWriteLock.APPEND_LOCK_KEY);
    }

    /**
     * Set an AppenderListener which is called when an Excerpt is actually written.
     * This is called while the writeLock is still held, after the messages has been written.
     * For asynchronous writes, this is called in the background thread.
     *
     * @param appenderListener to call
     * @return this
     */
    public SingleChronicleQueueBuilder appenderListener(AppenderListener appenderListener) {
        this.appenderListener = appenderListener;
        return this;
    }

    public AppenderListener appenderListener() {
        return appenderListener;
    }

    public SingleChronicleQueueBuilder syncMode(SyncMode syncMode) {
        this.syncMode = syncMode;
        return this;
    }

    public SyncMode syncMode() {
        return syncMode == null ? MappedFile.DEFAULT_SYNC_MODE : syncMode;
    }

    enum DefaultPauserSupplier implements Supplier<TimingPauser> {
        INSTANCE;

        @Override
        public TimingPauser get() {
            return new TimeoutPauser(500_000);
        }
    }
}<|MERGE_RESOLUTION|>--- conflicted
+++ resolved
@@ -1123,10 +1123,7 @@
      * It's only a shallow copy so field will have the same objects.
      */
     public SingleChronicleQueueBuilder clone() {
-<<<<<<< HEAD
-=======
         // software.chronicle.enterprise.queue.replication.strategy.FastButInconsistentQueueReplicationStrategyTest fails if deepCopy() is used instead
->>>>>>> 45cf7868
         try {
             return (SingleChronicleQueueBuilder) super.clone();
         } catch (Exception e) {
