/*
 * Copyright 2016-2020 chronicle.software
 *
 * https://chronicle.software
 *
 * Licensed under the Apache License, Version 2.0 (the "License");
 * you may not use this file except in compliance with the License.
 * You may obtain a copy of the License at
 *
 *       http://www.apache.org/licenses/LICENSE-2.0
 *
 * Unless required by applicable law or agreed to in writing, software
 * distributed under the License is distributed on an "AS IS" BASIS,
 * WITHOUT WARRANTIES OR CONDITIONS OF ANY KIND, either express or implied.
 * See the License for the specific language governing permissions and
 * limitations under the License.
 */
package net.openhft.chronicle.queue.impl.single;

import net.openhft.chronicle.bytes.Bytes;
import net.openhft.chronicle.bytes.BytesRingBufferStats;
import net.openhft.chronicle.bytes.BytesStore;
import net.openhft.chronicle.bytes.MappedBytes;
import net.openhft.chronicle.core.Jvm;
import net.openhft.chronicle.core.Maths;
import net.openhft.chronicle.core.OS;
import net.openhft.chronicle.core.io.Closeable;
import net.openhft.chronicle.core.io.IORuntimeException;
import net.openhft.chronicle.core.threads.EventLoop;
import net.openhft.chronicle.core.threads.HandlerPriority;
import net.openhft.chronicle.core.threads.OnDemandEventLoop;
import net.openhft.chronicle.core.time.SystemTimeProvider;
import net.openhft.chronicle.core.time.TimeProvider;
import net.openhft.chronicle.core.util.Builder;
import net.openhft.chronicle.core.util.ObjectUtils;
import net.openhft.chronicle.core.util.ThrowingBiFunction;
import net.openhft.chronicle.core.util.Updater;
import net.openhft.chronicle.queue.*;
import net.openhft.chronicle.queue.impl.RollingChronicleQueue;
import net.openhft.chronicle.queue.impl.StoreFileListener;
import net.openhft.chronicle.queue.impl.TableStore;
import net.openhft.chronicle.queue.impl.WireStoreFactory;
import net.openhft.chronicle.queue.impl.table.ReadonlyTableStore;
import net.openhft.chronicle.queue.impl.table.SingleTableBuilder;
import net.openhft.chronicle.queue.internal.domestic.QueueOffsetSpec;
import net.openhft.chronicle.queue.util.QueueUtil;
import net.openhft.chronicle.threads.MediumEventLoop;
import net.openhft.chronicle.threads.Pauser;
import net.openhft.chronicle.threads.TimeoutPauser;
import net.openhft.chronicle.threads.TimingPauser;
import net.openhft.chronicle.wire.*;
import org.jetbrains.annotations.NotNull;
import org.jetbrains.annotations.Nullable;
import org.slf4j.Logger;
import org.slf4j.LoggerFactory;

import javax.crypto.spec.SecretKeySpec;
import java.io.File;
import java.lang.reflect.Constructor;
import java.nio.file.Path;
import java.time.LocalTime;
import java.time.ZoneId;
import java.time.format.DateTimeFormatter;
import java.util.List;
import java.util.concurrent.TimeUnit;
import java.util.function.BiConsumer;
import java.util.function.Consumer;
import java.util.function.Supplier;

import static net.openhft.chronicle.core.pool.ClassAliasPool.CLASS_ALIASES;
import static net.openhft.chronicle.queue.impl.single.SingleChronicleQueue.QUEUE_METADATA_FILE;
import static net.openhft.chronicle.wire.WireType.DEFAULT_ZERO_BINARY;
import static net.openhft.chronicle.wire.WireType.DELTA_BINARY;

public class SingleChronicleQueueBuilder extends SelfDescribingMarshallable implements Cloneable, Builder<SingleChronicleQueue> {
    @Deprecated /* For removal in x.22, Use QueueSystemProperties.DEFAULT_ROLL_CYCLE_PROPERTY instead*/
    public static final String DEFAULT_ROLL_CYCLE_PROPERTY = QueueSystemProperties.DEFAULT_ROLL_CYCLE_PROPERTY;
    private static final Constructor ENTERPRISE_QUEUE_CONSTRUCTOR;

    private static final Logger LOGGER = LoggerFactory.getLogger(SingleChronicleQueueBuilder.class);

    private static final WireStoreFactory storeFactory = SingleChronicleQueueBuilder::createStore;
    private static final Supplier<TimingPauser> TIMING_PAUSER_SUPPLIER = DefaultPauserSupplier.INSTANCE;

    static {
        CLASS_ALIASES.addAlias(WireType.class);
        CLASS_ALIASES.addAlias(SCQMeta.class, "SCQMeta");
        CLASS_ALIASES.addAlias(SCQRoll.class, "SCQSRoll");
        CLASS_ALIASES.addAlias(SCQIndexing.class, "SCQSIndexing");
        CLASS_ALIASES.addAlias(SingleChronicleQueueStore.class, "SCQStore");

        {
            Constructor co;
            try {
                co = ((Class) Class.forName("software.chronicle.enterprise.queue.EnterpriseSingleChronicleQueue")).getDeclaredConstructors()[0];
                Jvm.setAccessible(co);
            } catch (Exception e) {
                co = null;
            }
            ENTERPRISE_QUEUE_CONSTRUCTOR = co;
        }
    }

    private BufferMode writeBufferMode = BufferMode.None;
    private BufferMode readBufferMode = BufferMode.None;
    private WireType wireType = WireType.BINARY_LIGHT;
    private Long blockSize;
    private File path;
    private RollCycle rollCycle;
    private Long epoch; // default is 1970-01-01 00:00:00.000 UTC
    private Long bufferCapacity;
    private Integer indexSpacing;
    private Integer indexCount;
    private Boolean enableRingBufferMonitoring;
    private Boolean ringBufferReaderCanDrain;
    private Boolean ringBufferForceCreateReader;
    private Boolean ringBufferReopenReader;
    private Supplier<Pauser> ringBufferPauserSupplier;
    private HandlerPriority drainerPriority;
    private int drainerTimeoutMS = -1;

    @Nullable
    private EventLoop eventLoop;
    /**
     * by default does not log any stats of the ring buffer
     */
    private Consumer<BytesRingBufferStats> onRingBufferStats;
    private TimeProvider timeProvider;
    private Supplier<TimingPauser> pauserSupplier;
    private Long timeoutMS; // 10 seconds.
    private Integer sourceId;
    private StoreFileListener storeFileListener;

    private Boolean readOnly;
    @Deprecated(/* to be removed in x.23 */)
    private Boolean strongAppenders;
    private boolean checkInterrupts;

    private transient TableStore<SCQMeta> metaStore;

    // enterprise stuff
    private int deltaCheckpointInterval = -1;
    private Supplier<BiConsumer<BytesStore, Bytes>> encodingSupplier;
    private Supplier<BiConsumer<BytesStore, Bytes>> decodingSupplier;
    private Updater<Bytes> messageInitializer;
    private Consumer<Bytes> messageHeaderReader;
    private SecretKeySpec key;

    private int maxTailers;
    private ThrowingBiFunction<Long, Integer, BytesStore, Exception> bufferBytesStoreCreator;
    private Long pretouchIntervalMillis;
    private LocalTime rollTime;
    private ZoneId rollTimeZone;
    private QueueOffsetSpec queueOffsetSpec;
    private boolean doubleBuffer;

    protected SingleChronicleQueueBuilder() {
    }
    /*
     * ========================
     * Builders
     * ========================
     */

    public static void addAliases() {
        // static initialiser.
    }

    /**
     * @return an empty builder
     */
    public static SingleChronicleQueueBuilder builder() {
        return new SingleChronicleQueueBuilder();
    }

    @NotNull
    public static SingleChronicleQueueBuilder builder(@NotNull Path path, @NotNull WireType wireType) {
        return builder(path.toFile(), wireType);
    }

    @NotNull
    public static SingleChronicleQueueBuilder builder(@NotNull File file, @NotNull WireType wireType) {
        SingleChronicleQueueBuilder result = builder().wireType(wireType);
        if (file.isFile()) {
            if (!file.getName().endsWith(SingleChronicleQueue.SUFFIX)) {
                throw new IllegalArgumentException("Invalid file type: " + file.getName());
            }

            LOGGER.warn("Queues should be configured with the queue directory, not a specific filename. Actual file used: {}",
                    file.getParentFile());

            result.path(file.getParentFile());
        } else
            result.path(file);

        return result;
    }

    public static SingleChronicleQueueBuilder single() {
        SingleChronicleQueueBuilder builder = builder();
        builder.wireType(WireType.BINARY_LIGHT);
        return builder;
    }

    public static SingleChronicleQueueBuilder single(@NotNull String basePath) {
        return binary(basePath);
    }

    public static SingleChronicleQueueBuilder single(@NotNull File basePath) {
        return binary(basePath);
    }

    public static SingleChronicleQueueBuilder binary(@NotNull Path path) {
        return binary(path.toFile());
    }

    public static SingleChronicleQueueBuilder binary(@NotNull String basePath) {
        return binary(new File(basePath));
    }

    public static SingleChronicleQueueBuilder binary(@NotNull File basePathFile) {
        return builder(basePathFile, WireType.BINARY_LIGHT);
    }

    public static SingleChronicleQueueBuilder fieldlessBinary(@NotNull File name) {
        return builder(name, WireType.FIELDLESS_BINARY);
    }

    public static SingleChronicleQueueBuilder defaultZeroBinary(@NotNull File basePathFile) {
        return builder(basePathFile, DEFAULT_ZERO_BINARY);
    }

    public static SingleChronicleQueueBuilder deltaBinary(@NotNull File basePathFile) {
        return builder(basePathFile, DELTA_BINARY);
    }

    /**
     * @param name               the file name
     * @param deltaIntervalShift default value of 6, the shift for deltaInterval, the should be a
     *                           number between 0-63 ( inclusive ), default the delta messaging is
     *                           check pointed every 64 messages, so the default {@code
     *                           deltaIntervalShift  == 6}, as {@code 1 << 6 == 64 }
     * @return the SingleChronicleQueueBuilder
     */
    public static SingleChronicleQueueBuilder deltaBinary(@NotNull File name, byte deltaIntervalShift) {
        @NotNull SingleChronicleQueueBuilder ret = deltaBinary(name);

        if (deltaIntervalShift < 0 || deltaIntervalShift > 63)
            throw new IllegalArgumentException("deltaIntervalShift=" + deltaIntervalShift + ", but " +
                    "should be a value between 0-63 inclusive");

        ret.deltaCheckpointInterval(1 << deltaIntervalShift);
        return ret;
    }

    @NotNull
    static SingleChronicleQueueStore createStore(@NotNull RollingChronicleQueue queue,
                                                 @NotNull Wire wire) {
        MappedBytes mappedBytes = (MappedBytes) wire.bytes();
        final SingleChronicleQueueStore wireStore = new SingleChronicleQueueStore(
                queue.rollCycle(),
                queue.wireType(),
                mappedBytes,
                queue.indexCount(),
                queue.indexSpacing());

        wire.writeEventName(MetaDataKeys.header).typedMarshallable(wireStore);
        return wireStore;
    }

    private static boolean isQueueReplicationAvailable() {
        return ENTERPRISE_QUEUE_CONSTRUCTOR != null;
    }

    private static RollCycle loadDefaultRollCycle() {
        if (null == System.getProperty(QueueSystemProperties.DEFAULT_ROLL_CYCLE_PROPERTY)) {
            return RollCycles.DEFAULT;
        }

        String rollCycleProperty = System.getProperty(QueueSystemProperties.DEFAULT_ROLL_CYCLE_PROPERTY);
        String[] rollCyclePropertyParts = rollCycleProperty.split(":");
        if (rollCyclePropertyParts.length > 0) {
            try {
                Class rollCycleClass = Class.forName(rollCyclePropertyParts[0]);
                if (Enum.class.isAssignableFrom(rollCycleClass)) {
                    if (rollCyclePropertyParts.length < 2) {
                        LOGGER.warn("Default roll cycle configured as enum, but enum value not specified: " + rollCycleProperty);
                    } else {
                        @SuppressWarnings("unchecked")
                        Class<Enum> eClass = (Class<Enum>) rollCycleClass;
<<<<<<< HEAD
                        Object instance = Enum.valueOf(eClass, rollCyclePropertyParts[1]);
=======
                        Object instance = ObjectUtils.valueOfIgnoreCase(eClass, rollCyclePropertyParts[1]);
>>>>>>> f5724ac3
                        if (instance instanceof RollCycle) {
                            return (RollCycle) instance;
                        } else {
                            LOGGER.warn("Configured default rollcycle is not a subclass of RollCycle");
                        }
                    }
                } else {
                    Object instance = ObjectUtils.newInstance(rollCycleClass);
                    if (instance instanceof RollCycle) {
                        return (RollCycle) instance;
                    } else {
                        LOGGER.warn("Configured default rollcycle is not a subclass of RollCycle");
                    }
                }
            } catch (ClassNotFoundException ignored) {
                LOGGER.warn("Default roll cycle class: " + rollCyclePropertyParts[0] + " was not found");
            }
        }

        return RollCycles.DEFAULT;
    }

    public WireStoreFactory storeFactory() {
        return storeFactory;
    }

    @NotNull
    public SingleChronicleQueue build() {
        boolean needEnterprise = checkEnterpriseFeaturesRequested();
        preBuild();

        if (needEnterprise)
            return buildEnterprise();

        return new SingleChronicleQueue(this);
    }

    private boolean checkEnterpriseFeaturesRequested() {

        boolean result = false;
        if (readBufferMode != BufferMode.None)
            result = onlyAvailableInEnterprise("Buffering");
        if (writeBufferMode != BufferMode.None)
            result = onlyAvailableInEnterprise("Buffering");
        if (rollTimeZone != null && !rollTimeZone.getId().equals("UTC") && !rollTimeZone.getId().equals("Z"))
            result = onlyAvailableInEnterprise("Non-UTC roll time zone");
        if (wireType == WireType.DELTA_BINARY)
            result = onlyAvailableInEnterprise("Wire type " + wireType.name());
        if (encodingSupplier != null)
            result = onlyAvailableInEnterprise("Encoding");
        if (key != null)
            result = onlyAvailableInEnterprise("Encryption");
        if (hasPretouchIntervalMillis())
            result = onlyAvailableInEnterprise("Out of process pretouching");

        return result;
    }

    private boolean onlyAvailableInEnterprise(final String feature) {
        if (ENTERPRISE_QUEUE_CONSTRUCTOR == null)
            LOGGER.warn(feature + " is only supported in Chronicle Queue Enterprise. If you would like to use this feature, please contact sales@chronicle.software for more information.");
        return true;
    }

    @NotNull
    private SingleChronicleQueue buildEnterprise() {
        if (ENTERPRISE_QUEUE_CONSTRUCTOR == null)
            throw new IllegalStateException("Enterprise features requested but Chronicle Queue Enterprise is not in the class path!");

        try {
            return (SingleChronicleQueue) ENTERPRISE_QUEUE_CONSTRUCTOR.newInstance(this);
        } catch (Exception e) {
            throw new IllegalStateException("Couldn't create an instance of Enterprise queue", e);
        }
    }

    public SingleChronicleQueueBuilder aesEncryption(@Nullable byte[] keyBytes) {
        if (keyBytes == null) {
            codingSuppliers(null, null);
            return this;
        }
        key = new SecretKeySpec(keyBytes, "AES");
        return this;
    }

    public Updater<Bytes> messageInitializer() {
        return messageInitializer == null ? Bytes::clear : messageInitializer;
    }

    public Consumer<Bytes> messageHeaderReader() {
        return messageHeaderReader == null ? b -> {
        } : messageHeaderReader;
    }

    public SingleChronicleQueueBuilder messageHeader(Updater<Bytes> messageInitializer,
                                                     Consumer<Bytes> messageHeaderReader) {
        this.messageInitializer = messageInitializer;
        this.messageHeaderReader = messageHeaderReader;
        return this;
    }

    public SingleChronicleQueueBuilder rollTime(@NotNull final LocalTime rollTime) {
        rollTime(rollTime, rollTimeZone);
        return this;
    }

    public ZoneId rollTimeZone() {
        return rollTimeZone;
    }

    public SingleChronicleQueueBuilder rollTimeZone(@NotNull final ZoneId rollTimeZone) {
        rollTime(rollTime, rollTimeZone);
        return this;
    }

    public SingleChronicleQueueBuilder rollTime(@NotNull final LocalTime rollTime, @NotNull final ZoneId zoneId) {
        this.rollTime = rollTime;
        this.rollTimeZone = zoneId;
        this.epoch = TimeUnit.SECONDS.toMillis(rollTime.toSecondOfDay());
        this.queueOffsetSpec = QueueOffsetSpec.ofRollTime(rollTime, zoneId);
        return this;
    }

    protected void initializeMetadata() {
        File metapath = metapath();
        validateRollCycle(metapath);
        SCQMeta metadata = new SCQMeta(new SCQRoll(rollCycle(), epoch(), rollTime, rollTimeZone), deltaCheckpointInterval(),
                sourceId());
        try {

            boolean readOnly = readOnly();
            metaStore = SingleTableBuilder.binary(metapath, metadata).readOnly(readOnly).build();
            // check if metadata was overridden
            SCQMeta newMeta = metaStore.metadata();
            sourceId(newMeta.sourceId());

            String format = newMeta.roll().format();
            if (!format.equals(rollCycle().format())) {
                // roll cycle changed
                overrideRollCycleForFileName(format);
            }

            // if it was overridden - reset
            rollTime = newMeta.roll().rollTime();
            rollTimeZone = newMeta.roll().rollTimeZone();
            epoch = newMeta.roll().epoch();
        } catch (IORuntimeException ex) {
            // readonly=true and file doesn't exist
            if (OS.isWindows())
                throw ex; // we cant have a read-only table store on windows so we have no option but to throw the ex.
            Jvm.warn().on(getClass(), "Failback to readonly tablestore", ex);
            metaStore = new ReadonlyTableStore<>(metadata);
        }
    }

    private void validateRollCycle(File metapath) {
        if (!metapath.exists()) {
            // no metadata, so we need to check if there're cq4 files and if so try to validate roll cycle
            // the code is slightly brutal and crude but should work for most cases. It will NOT work if files were created with
            // the following cycles: LARGE_HOURLY_SPARSE LARGE_HOURLY_XSPARSE LARGE_DAILY XLARGE_DAILY HUGE_DAILY HUGE_DAILY_XSPARSE
            // for such cases user MUST use correct roll cycle when creating the queue
            String[] list = path.list((d, name) -> name.endsWith(SingleChronicleQueue.SUFFIX));
            if (list != null && list.length > 0) {
                String filename = list[0];
                for (RollCycles cycle : RollCycles.all()) {
                    try {
                        DateTimeFormatter.ofPattern(cycle.format())
                                .parse(filename.substring(0, filename.length() - 4));
                        overrideRollCycle(cycle);
                        break;
                    } catch (Exception expected) {
                    }
                }
            }
        }
    }

    private void overrideRollCycleForFileName(String pattern) {
        for (RollCycles cycle : RollCycles.all()) {
            if (cycle.format().equals(pattern)) {
                overrideRollCycle(cycle);
                return;
            }
        }
        throw new IllegalStateException("Can't find an appropriate RollCycles to override to of length " + pattern);
    }

    private void overrideRollCycle(RollCycles cycle) {
        if (rollCycle != cycle)
            LOGGER.warn("Overriding roll cycle from {} to {}", rollCycle, cycle);
        rollCycle = cycle;
    }

    private File metapath() {
        final File storeFilePath;
        if ("".equals(path.getPath())) {
            storeFilePath = new File(QUEUE_METADATA_FILE);
        } else {
            storeFilePath = new File(path, QUEUE_METADATA_FILE);
            path.mkdirs();
        }
        return storeFilePath;
    }

    @NotNull
    QueueLock queueLock() {
        return isQueueReplicationAvailable() && !readOnly() ? new TSQueueLock(metaStore, pauserSupplier(), timeoutMS() * 3 / 2) : new NoopQueueLock();
    }

    @NotNull
    WriteLock writeLock() {
        return readOnly() ? new ReadOnlyWriteLock() : new TableStoreWriteLock(metaStore, pauserSupplier(), timeoutMS() * 3 / 2);
    }

    public int deltaCheckpointInterval() {
        return deltaCheckpointInterval == -1 ? 64 : deltaCheckpointInterval;
    }

    public QueueOffsetSpec queueOffsetSpec() {
        return queueOffsetSpec == null ? QueueOffsetSpec.ofNone() : queueOffsetSpec;
    }

    TableStore<SCQMeta> metaStore() {
        return metaStore;
    }

    /**
     * RingBuffer tailers need to be preallocated. Only set this if using readBufferMode=Asynchronous.
     * By default 1 tailer will be created for the user.
     *
     * @param maxTailers number of tailers that will be required from this queue, not including the draining tailer
     * @return this
     */
    public SingleChronicleQueueBuilder maxTailers(int maxTailers) {
        this.maxTailers = maxTailers;
        return this;
    }

    /**
     * maxTailers
     *
     * @return number of tailers that will be required from this queue, not including the draining tailer
     */
    public int maxTailers() {
        return maxTailers;
    }

    public SingleChronicleQueueBuilder bufferBytesStoreCreator(ThrowingBiFunction<Long, Integer, BytesStore, Exception> bufferBytesStoreCreator) {
        this.bufferBytesStoreCreator = bufferBytesStoreCreator;
        return this;
    }

    /**
     * Creator for BytesStore for underlying ring buffer. Allows visibility of RB's data to be controlled.
     * See also EnterpriseSingleChronicleQueue.RB_BYTES_STORE_CREATOR_NATIVE, EnterpriseSingleChronicleQueue.RB_BYTES_STORE_CREATOR_MAPPED_FILE
     *
     * @return bufferBytesStoreCreator
     */
    @Nullable
    public ThrowingBiFunction<Long, Integer, BytesStore, Exception> bufferBytesStoreCreator() {
        return bufferBytesStoreCreator;
    }

    /**
     * Enable out-of-process pretoucher (AKA preloader) (Queue Enterprise feature)
     *
     * @param pretouchIntervalMillis
     * @return
     */
    public SingleChronicleQueueBuilder enablePreloader(final long pretouchIntervalMillis) {
        this.pretouchIntervalMillis = pretouchIntervalMillis;
        return this;
    }

    /**
     * Interval in ms to invoke out of process pretoucher. Default is not to turn on
     *
     * @return interval ms
     */
    public long pretouchIntervalMillis() {
        return pretouchIntervalMillis;
    }

    public boolean hasPretouchIntervalMillis() {
        return pretouchIntervalMillis != null;
    }

    public SingleChronicleQueueBuilder path(String path) {
        return path(new File(path));
    }

    public SingleChronicleQueueBuilder path(final File path) {
        this.path = path;
        return this;
    }

    public SingleChronicleQueueBuilder path(final Path path) {
        this.path = path.toFile();
        return this;
    }

    /**
     * consumer will be called every second, also as there is data to report
     *
     * @param onRingBufferStats a consumer of the BytesRingBufferStats
     * @return this
     */
    public SingleChronicleQueueBuilder onRingBufferStats(@NotNull Consumer<BytesRingBufferStats> onRingBufferStats) {
        this.onRingBufferStats = onRingBufferStats;
        return this;
    }

    public Consumer<BytesRingBufferStats> onRingBufferStats() {
        return this.onRingBufferStats;
    }

    @NotNull
    public File path() {
        return this.path;
    }

    public SingleChronicleQueueBuilder blockSize(long blockSize) {
        this.blockSize = Math.max(QueueUtil.testBlockSize(), blockSize);
        return this;
    }

    public SingleChronicleQueueBuilder blockSize(int blockSize) {
        return blockSize((long) blockSize);
    }

    /**
     * @return - this is the size of a memory mapping chunk, a queue is read/written by using a number of blocks, you should avoid changing this unnecessarily.
     */
    public long blockSize() {

        long bs = blockSize == null ? OS.is64Bit() ? 64L << 20 : QueueUtil.testBlockSize() : blockSize;

        // can add an index2index & an index in one go.
        long minSize = Math.max(QueueUtil.testBlockSize(), 32L * indexCount());
        return Math.max(minSize, bs);
    }

    /**
     * THIS IS FOR TESTING ONLY.
     * This makes the block size small to speed up short tests and show up issues which occur when moving from one block to another.
     * <p>
     * Using this will be slower when you have many messages, and break when you have large messages.
     * </p>
     *
     * @return this
     */
    public SingleChronicleQueueBuilder testBlockSize() {
        // small size for testing purposes only.
        return blockSize(OS.isWindows() ? 64 << 10 : OS.pageSize());
    }

    @NotNull
    public SingleChronicleQueueBuilder wireType(@NotNull WireType wireType) {
        if (wireType == WireType.DELTA_BINARY)
            deltaCheckpointInterval(64);
        this.wireType = wireType;
        return this;
    }

    private void deltaCheckpointInterval(int deltaCheckpointInterval) {
        assert checkIsPowerOf2(deltaCheckpointInterval);
        this.deltaCheckpointInterval = deltaCheckpointInterval;
    }

    private boolean checkIsPowerOf2(long value) {
        return (value & (value - 1)) == 0;
    }

    @NotNull
    public WireType wireType() {
        return this.wireType == null ? WireType.BINARY_LIGHT : wireType;
    }

    @NotNull
    public SingleChronicleQueueBuilder rollCycle(@NotNull RollCycle rollCycle) {
        assert rollCycle != null;
        this.rollCycle = rollCycle;
        return this;
    }

    @NotNull
    public RollCycle rollCycle() {
        return this.rollCycle == null ? loadDefaultRollCycle() : this.rollCycle;
    }

    /**
     * @return ring buffer capacity in bytes [ Chronicle-Ring is an enterprise product ]
     */
    public long bufferCapacity() {
        return Math.min(blockSize() / 4, bufferCapacity == null ? 2 << 20 : bufferCapacity);
    }

    /**
     * @param bufferCapacity sets the ring buffer capacity in bytes
     * @return this
     */
    @NotNull
    public SingleChronicleQueueBuilder bufferCapacity(long bufferCapacity) {
        this.bufferCapacity = bufferCapacity;
        return this;
    }

    /**
     * sets epoch offset in milliseconds
     *
     * @param epoch sets an epoch offset as the number of number of milliseconds since January 1,
     *              1970,  00:00:00 GMT
     * @return {@code this}
     */
    @NotNull
    public SingleChronicleQueueBuilder epoch(long epoch) {
        this.epoch = epoch;
        queueOffsetSpec = QueueOffsetSpec.ofEpoch(epoch);
        return this;
    }

    /**
     * @return epoch offset as the number of number of milliseconds since January 1, 1970,  00:00:00
     * GMT
     */
    public long epoch() {
        return epoch == null ? Long.getLong(QueueSystemProperties.DEFAULT_EPOCH_PROPERTY, 0L) : epoch;
    }

    /**
     * when set to {@code true}. uses a ring buffer to buffer appends, excerpts are written to the
     * Chronicle Queue using a background thread. See also {@link #writeBufferMode()}
     *
     * @param isBuffered {@code true} if the append is buffered
     * @return this
     */
    @NotNull
    @Deprecated // use writeBufferMode(Asynchronous) instead
    public SingleChronicleQueueBuilder buffered(boolean isBuffered) {
        this.writeBufferMode = isBuffered ? BufferMode.Asynchronous : BufferMode.None;
        return this;
    }

    /**
     * @return if we uses a ring buffer to buffer the appends, the Excerpts are written to the
     * Chronicle Queue using a background thread
     */
    @Deprecated(/* to be removed in x.22 */)
    public boolean buffered() {
        return this.writeBufferMode == BufferMode.Asynchronous;
    }

    /**
     * @return BufferMode to use for writes. Only None is available is the OSS
     */
    @NotNull
    public BufferMode writeBufferMode() {
        return wireType() == WireType.DELTA_BINARY ? BufferMode.None : (writeBufferMode == null)
                ? BufferMode.None : writeBufferMode;
    }

    /**
     * When writeBufferMode is set to {@code Asynchronous}, uses a ring buffer to buffer appends, excerpts are written to the
     * Chronicle Queue using a background thread.
     * See also {@link #bufferCapacity()}
     * See also {@link #bufferBytesStoreCreator()}
     * See also software.chronicle.enterprise.ring.EnterpriseRingBuffer
     *
     * @param writeBufferMode bufferMode for writing
     * @return this
     */
    public SingleChronicleQueueBuilder writeBufferMode(BufferMode writeBufferMode) {
        this.writeBufferMode = writeBufferMode;
        return this;
    }

    /**
     * @return BufferMode to use for reads. Only None is available is the OSS
     */
    public BufferMode readBufferMode() {
        return readBufferMode == null ? BufferMode.None : readBufferMode;
    }

    /**
     * When readBufferMode is set to {@code Asynchronous}, reads from the ring buffer. This requires
     * that {@link #writeBufferMode()} is also set to {@code Asynchronous}.
     * See also {@link #bufferCapacity()}
     * See also {@link #bufferBytesStoreCreator()}
     * See also software.chronicle.enterprise.ring.EnterpriseRingBuffer
     *
     * @param readBufferMode BufferMode for read
     * @return this
     */
    public SingleChronicleQueueBuilder readBufferMode(BufferMode readBufferMode) {
        this.readBufferMode = readBufferMode;
        return this;
    }

    /**
     * @return a new event loop instance if none has been set, otherwise the {@code eventLoop}
     * that was set
     */
    @NotNull
    public EventLoop eventLoop() {
        if (eventLoop == null)
            return new OnDemandEventLoop(
                    () -> new MediumEventLoop(null, path.getName(), Pauser.busy(), true, "none"));
        return eventLoop;
    }

    @NotNull
    public SingleChronicleQueueBuilder eventLoop(EventLoop eventLoop) {
        this.eventLoop = eventLoop;
        return this;
    }

    /**
     * @return if the ring buffer's monitoring capability is turned on. Not available in OSS
     */
    public boolean enableRingBufferMonitoring() {
        return enableRingBufferMonitoring == null ? false : enableRingBufferMonitoring;
    }

    public SingleChronicleQueueBuilder enableRingBufferMonitoring(boolean enableRingBufferMonitoring) {
        this.enableRingBufferMonitoring = enableRingBufferMonitoring;
        return this;
    }

    /**
     * default value is {@code false} since 5.21ea0
     *
     * @return if ring buffer reader processes can invoke the CQ drainer, otherwise only writer processes can
     */
    public boolean ringBufferReaderCanDrain() {
        return ringBufferReaderCanDrain == null ? false : ringBufferReaderCanDrain;
    }

    public SingleChronicleQueueBuilder ringBufferReaderCanDrain(boolean ringBufferReaderCanDrain) {
        this.ringBufferReaderCanDrain = ringBufferReaderCanDrain;
        return this;
    }

    /**
     * @return whether to force creating a reader (to recover from crash)
     */
    public boolean ringBufferForceCreateReader() {
        return ringBufferForceCreateReader == null ? false : ringBufferForceCreateReader;
    }

    public SingleChronicleQueueBuilder ringBufferForceCreateReader(boolean ringBufferForceCreateReader) {
        this.ringBufferForceCreateReader = ringBufferForceCreateReader;
        return this;
    }

    /**
     * @return if ring buffer readers are not reset on close. If true then re-opening a reader puts you back
     * at the same place. If true, your reader can block writers if the reader is not open
     */
    public boolean ringBufferReopenReader() {
        return ringBufferReopenReader == null ? false : ringBufferReopenReader;
    }

    public SingleChronicleQueueBuilder ringBufferReopenReader(boolean ringBufferReopenReader) {
        this.ringBufferReopenReader = ringBufferReopenReader;
        return this;
    }

    /**
     * Priority for ring buffer's drainer handler
     *
     * @return drainerPriority
     */
    public HandlerPriority drainerPriority() {
        return drainerPriority == null ? HandlerPriority.MEDIUM : drainerPriority;
    }

    public SingleChronicleQueueBuilder drainerPriority(HandlerPriority drainerPriority) {
        this.drainerPriority = drainerPriority;
        return this;
    }

    public int drainerTimeoutMS() {
        return drainerTimeoutMS <= 0 ? 10_000 : drainerTimeoutMS;
    }

    public SingleChronicleQueueBuilder drainerTimeoutMS(int timeout) {
        drainerTimeoutMS = timeout;
        return this;
    }

    /**
     * Pauser supplier for the pauser to be used by ring buffer when waiting
     */
    public Supplier<Pauser> ringBufferPauserSupplier() {
        return ringBufferPauserSupplier == null ? Pauser::busy : ringBufferPauserSupplier;
    }

    @Deprecated(/* to be removed in x.22 */)
    public SingleChronicleQueueBuilder ringBufferPauser(Pauser ringBufferPauser) {
        return ringBufferPauserSupplier(() -> ringBufferPauser);
    }

    public SingleChronicleQueueBuilder ringBufferPauserSupplier(Supplier<Pauser> ringBufferPauserSupplier) {
        this.ringBufferPauserSupplier = ringBufferPauserSupplier;
        return this;
    }

    public SingleChronicleQueueBuilder indexCount(int indexCount) {
        this.indexCount = Maths.nextPower2(indexCount, 8);
        return this;
    }

    public int indexCount() {
        return indexCount == null || indexCount <= 0 ? rollCycle().defaultIndexCount() : indexCount;
    }

    public SingleChronicleQueueBuilder indexSpacing(int indexSpacing) {
        this.indexSpacing = Maths.nextPower2(indexSpacing, 1);
        return this;
    }

    public int indexSpacing() {
        return indexSpacing == null || indexSpacing <= 0 ? rollCycle().defaultIndexSpacing() :
                indexSpacing;
    }

    public TimeProvider timeProvider() {
        return timeProvider == null ? SystemTimeProvider.INSTANCE : timeProvider;
    }

    public SingleChronicleQueueBuilder timeProvider(TimeProvider timeProvider) {
        this.timeProvider = timeProvider;
        return this;
    }

    public Supplier<TimingPauser> pauserSupplier() {
        return pauserSupplier == null ? TIMING_PAUSER_SUPPLIER : pauserSupplier;
    }

    public SingleChronicleQueueBuilder pauserSupplier(Supplier<TimingPauser> pauser) {
        this.pauserSupplier = pauser;
        return this;
    }

    public SingleChronicleQueueBuilder timeoutMS(long timeoutMS) {
        this.timeoutMS = timeoutMS;
        return this;
    }

    public long timeoutMS() {
        return timeoutMS == null ? 10_000L : timeoutMS;
    }

    public SingleChronicleQueueBuilder storeFileListener(StoreFileListener storeFileListener) {
        this.storeFileListener = storeFileListener;
        return this;
    }

    public StoreFileListener storeFileListener() {
        return storeFileListener == null ?
                (cycle, file) -> {
                    if (Jvm.isDebugEnabled(getClass()))
                        Jvm.debug().on(getClass(), "File released " + file);
                } : storeFileListener;

    }

    public SingleChronicleQueueBuilder sourceId(int sourceId) {
        if (sourceId < 0)
            throw new IllegalArgumentException("Invalid source Id, must be positive");
        this.sourceId = sourceId;
        return this;
    }

    public int sourceId() {
        return sourceId == null ? 0 : sourceId;
    }

    public boolean readOnly() {
        return Boolean.TRUE.equals(readOnly) && !OS.isWindows();
    }

    public SingleChronicleQueueBuilder readOnly(boolean readOnly) {
        if (OS.isWindows() && readOnly)
            Jvm.warn().on(SingleChronicleQueueBuilder.class,
                    "Read-only mode is not supported on Windows® platforms, defaulting to read/write.");
        else
            this.readOnly = readOnly;

        return this;
    }

    public boolean doubleBuffer() {
        return doubleBuffer;
    }

    /**
     * <p>
     * Enables double-buffered writes on contention.
     * </p><p>
     * Normally, all writes to the queue will be serialized based on the write lock acquisition. Each time {@link ExcerptAppender#writingDocument()}
     * is called, appender tries to acquire the write lock on the queue, and if it fails to do so it blocks until write
     * lock is unlocked, and in turn locks the queue for itself.
     * </p><p>
     * When double-buffering is enabled, if appender sees that the write lock is acquired upon {@link ExcerptAppender#writingDocument()} call,
     * it returns immediately with a context pointing to the secondary buffer, and essentially defers lock acquisition
     * until the context.close() is called (normally with try-with-resources pattern it is at the end of the try block),
     * allowing user to go ahead writing data, and then essentially doing memcpy on the serialized data (thus reducing cost of serialization).
     * </p><p>
     * This is only useful if (majority of) the objects being written to the queue are big enough AND their marshalling is not straight-forward
     * (e.g. BytesMarshallable's marshalling is very efficient and quick and hence double-buffering will only slow things down), and if there's a
     * heavy contention on writes (e.g. 2 or more threads writing a lot of data to the queue at a very high rate).
     * </p>
     */
    public SingleChronicleQueueBuilder doubleBuffer(boolean doubleBuffer) {
        this.doubleBuffer = doubleBuffer;
        return this;
    }

    public Supplier<BiConsumer<BytesStore, Bytes>> encodingSupplier() {
        return encodingSupplier;
    }

    public Supplier<BiConsumer<BytesStore, Bytes>> decodingSupplier() {
        return decodingSupplier;
    }

    public SingleChronicleQueueBuilder codingSuppliers(@Nullable
                                                               Supplier<BiConsumer<BytesStore, Bytes>> encodingSupplier,
                                                       @Nullable Supplier<BiConsumer<BytesStore, Bytes>> decodingSupplier) {
        if ((encodingSupplier == null) != (decodingSupplier == null))
            throw new UnsupportedOperationException("Both encodingSupplier and decodingSupplier must be set or neither");
        this.encodingSupplier = encodingSupplier;
        this.decodingSupplier = decodingSupplier;
        return this;
    }

    public SecretKeySpec key() {
        return key;
    }

    protected void preBuild() {
        try {
            initializeMetadata();
        } catch (Exception ex) {
            Closeable.closeQuietly(metaStore);
            throw ex;
        }
        if ((epoch == null || epoch == 0) && (rollTime != null && rollTimeZone != null))
            rollTime(rollTime, rollTimeZone);
    }

    /**
     * @param strongAppenders strongAppenders
     * @return this
     * @deprecated appenders are now always strongly referenced
     */
    @Deprecated(/* to be removed in x.23 */)
    public SingleChronicleQueueBuilder strongAppenders(boolean strongAppenders) {
        this.strongAppenders = strongAppenders;
        return this;
    }

    /**
     * @return strongAppenders
     * @deprecated appenders are now always strongly referenced
     */
    @Deprecated(/* to be removed in x.23 */)
    public boolean strongAppenders() {
        return Boolean.TRUE.equals(strongAppenders);
    }

    // *************************************************************************
    //
    // *************************************************************************

    public boolean checkInterrupts() {

        if (System.getProperties().contains("chronicle.queue.checkInterrupts"))
            return Jvm.getBoolean("chronicle.queue.checkInterrupts");

        return checkInterrupts;
    }

    public SingleChronicleQueueBuilder checkInterrupts(boolean checkInterrupts) {
        this.checkInterrupts = checkInterrupts;
        return this;
    }

    public SingleChronicleQueueBuilder clone() {
        try {
            return (SingleChronicleQueueBuilder) super.clone();
        } catch (Exception e) {
            throw new AssertionError(e);
        }
    }

    /**
     * updates all the fields in <code>this</code> that are null, from the parentBuilder
     *
     * @param parentBuilder the parentBuilder Chronicle Queue Builder
     * @return that
     */

    public SingleChronicleQueueBuilder setAllNullFields(@Nullable SingleChronicleQueueBuilder parentBuilder) {
        if (parentBuilder == null)
            return this;

        if (!(this.getClass().isAssignableFrom(parentBuilder.getClass()) || parentBuilder.getClass().isAssignableFrom(this.getClass())))
            throw new IllegalArgumentException("Classes are not in same implementation hierarchy");

        List<FieldInfo> sourceFieldInfo = Wires.fieldInfos(parentBuilder.getClass());

        for (final FieldInfo fieldInfo : Wires.fieldInfos(this.getClass())) {
            if (!sourceFieldInfo.contains(fieldInfo))
                continue;
            Object resultV = fieldInfo.get(this);
            Object parentV = fieldInfo.get(parentBuilder);
            if (resultV == null && parentV != null)
                fieldInfo.set(this, parentV);

        }
        return this;
    }

    public WriteLock appendLock() {
        return readOnly() ? WriteLock.NO_OP : new TableStoreWriteLock(metaStore, pauserSupplier(), timeoutMS() * 3 / 2, TableStoreWriteLock.APPEND_LOCK_KEY);
    }

    enum DefaultPauserSupplier implements Supplier<TimingPauser> {
        INSTANCE;

        @Override
        public TimingPauser get() {
            return new TimeoutPauser(500_000);
        }
    }
}<|MERGE_RESOLUTION|>--- conflicted
+++ resolved
@@ -288,11 +288,7 @@
                     } else {
                         @SuppressWarnings("unchecked")
                         Class<Enum> eClass = (Class<Enum>) rollCycleClass;
-<<<<<<< HEAD
-                        Object instance = Enum.valueOf(eClass, rollCyclePropertyParts[1]);
-=======
                         Object instance = ObjectUtils.valueOfIgnoreCase(eClass, rollCyclePropertyParts[1]);
->>>>>>> f5724ac3
                         if (instance instanceof RollCycle) {
                             return (RollCycle) instance;
                         } else {
