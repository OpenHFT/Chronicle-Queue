--- conflicted
+++ resolved
@@ -17,6 +17,7 @@
 
 import net.openhft.chronicle.bytes.MappedBytes;
 import net.openhft.chronicle.core.ReferenceCounted;
+import net.openhft.chronicle.queue.ChronicleQueueBuilder;
 import net.openhft.chronicle.wire.Demarshallable;
 import net.openhft.chronicle.wire.Wire;
 import net.openhft.chronicle.wire.WriteMarshallable;
@@ -54,15 +55,6 @@
 
     long moveToIndex(@NotNull Wire wire, long index);
 
-<<<<<<< HEAD
-=======
-    void install(
-            long length,
-            boolean created,
-            long cycle,
-            @NotNull ChronicleQueueBuilder builder);
-
->>>>>>> 2d82b3d9
     @NotNull
     MappedBytes mappedBytes();
 
