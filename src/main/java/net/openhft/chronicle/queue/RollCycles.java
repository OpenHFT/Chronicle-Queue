/*
 * Copyright 2016 higherfrequencytrading.com
 *
 * Licensed under the Apache License, Version 2.0 (the "License");
 * you may not use this file except in compliance with the License.
 * You may obtain a copy of the License at
 *
 *     http://www.apache.org/licenses/LICENSE-2.0
 *
 * Unless required by applicable law or agreed to in writing, software
 * distributed under the License is distributed on an "AS IS" BASIS,
 * WITHOUT WARRANTIES OR CONDITIONS OF ANY KIND, either express or implied.
 * See the License for the specific language governing permissions and
 * limitations under the License.
 */
package net.openhft.chronicle.queue;

import net.openhft.chronicle.core.Maths;
import net.openhft.chronicle.core.time.TimeProvider;
import org.jetbrains.annotations.NotNull;

import java.util.Arrays;

public enum RollCycles implements RollCycle {
    TEST_SECONDLY(/*---*/"yyyyMMdd-HHmmss'T'", 1000, 1 << 15, 4), // only good for testing
    TEST4_SECONDLY(/*---*/"yyyyMMdd-HHmmss'T4'", 1000, 32, 4), // only good for testing
    MINUTELY(/*--------*/"yyyyMMdd-HHmm", 60 * 1000, 2 << 10, 16), // 64 million entries per minute
    TEST_HOURLY(/*-----*/"yyyyMMdd-HH'T'", 60 * 60 * 1000, 16, 4), // 512 entries per hour.
    HOURLY(/*----------*/"yyyyMMdd-HH", 60 * 60 * 1000, 4 << 10, 16), // 256 million entries per hour.
    LARGE_HOURLY(/*----*/"yyyyMMdd-HH'L'", 60 * 60 * 1000, 8 << 10, 64), // 2 billion entries per hour.
    LARGE_HOURLY_SPARSE("yyyyMMdd-HH'LS'", 60 * 60 * 1000, 4 << 10, 1024), // 16 billion entries per hour with sparse indexing
    LARGE_HOURLY_XSPARSE("yyyyMMdd-HH'LX'", 60 * 60 * 1000, 2 << 10, 1 << 20), // 16 billion entries per hour with super-sparse indexing
    TEST_DAILY(/*------*/"yyyyMMdd'T1'", 24 * 60 * 60 * 1000, 8, 1), // Only good for testing - 63 entries per day
    TEST2_DAILY(/*-----*/"yyyyMMdd'T2'", 24 * 60 * 60 * 1000, 16, 2), // Only good for testing
    TEST4_DAILY(/*-----*/"yyyyMMdd'T4'", 24 * 60 * 60 * 1000, 32, 4), // Only good for testing
    TEST8_DAILY(/*-----*/"yyyyMMdd'T8'", 24 * 60 * 60 * 1000, 128, 8), // Only good for testing
    SMALL_DAILY(/*-----*/"yyyyMMdd'S'", 24 * 60 * 60 * 1000, 8 << 10, 8), // 512 million entries per day
    DAILY(/*-----------*/"yyyyMMdd", 24 * 60 * 60 * 1000, 8 << 10, 64), // 4 billion entries per day
    LARGE_DAILY(/*-----*/"yyyyMMdd'L'", 24 * 60 * 60 * 1000, 32 << 10, 128), // 128 billion entries per day
    XLARGE_DAILY(/*----*/"yyyyMMdd'X'", 24 * 60 * 60 * 1000, 128 << 10, 256), // 4 trillion entries per day
    HUGE_DAILY(/*------*/"yyyyMMdd'H'", 24 * 60 * 60 * 1000, 512 << 10, 1024), // 256 trillion entries per day
    HUGE_DAILY_XSPARSE("yyyyMMdd'HX'", 24 * 60 * 60 * 1000, 16 << 10, 1 << 20), // 256 trillion entries per day with super-sparse indexing
    ;

    // don't alter this or you will confuse yourself.
    private static final Iterable<RollCycles> VALUES = Arrays.asList(values());

    private final String format;
    private final int length;
    private final int cycleShift;
    private final int indexCount;
    private final int indexSpacing;
    private final long sequenceMask;

<<<<<<< HEAD
    RollCycles(@NotNull String format, int length, int indexCount, int indexSpacing) {
=======
    public static Iterable<RollCycles> all() {
        return VALUES;
    }

    RollCycles(String format, int length, int indexCount, int indexSpacing) {
>>>>>>> 1e9af663
        this.format = format;
        this.length = length;
        this.indexCount = Maths.nextPower2(indexCount, 8);
        this.indexSpacing = Maths.nextPower2(indexSpacing, 1);
        cycleShift = Math.max(32, Maths.intLog2(indexCount) * 2 + Maths.intLog2(indexSpacing));
        sequenceMask = (1L << cycleShift) - 1;
    }

    @Override
    public String format() {
        return this.format;
    }

    @Override
    public int length() {
        return this.length;
    }

    @Override
    public int defaultIndexCount() {
        return indexCount;
    }

    @Override
    public int defaultIndexSpacing() {
        return indexSpacing;
    }

    @Override
    public int current(@NotNull TimeProvider time, long epoch) {
        return (int) ((time.currentTimeMillis() - epoch) / length());
    }

    @Override
    public long toIndex(int cycle, long sequenceNumber) {
        return ((long) cycle << cycleShift) + (sequenceNumber & sequenceMask);
    }

    @Override
    public long toSequenceNumber(long index) {
        return index & sequenceMask;
    }

    @Override
    public int toCycle(long index) {
        return Maths.toUInt31(index >> cycleShift);
    }
}<|MERGE_RESOLUTION|>--- conflicted
+++ resolved
@@ -52,15 +52,11 @@
     private final int indexSpacing;
     private final long sequenceMask;
 
-<<<<<<< HEAD
-    RollCycles(@NotNull String format, int length, int indexCount, int indexSpacing) {
-=======
     public static Iterable<RollCycles> all() {
         return VALUES;
     }
 
     RollCycles(String format, int length, int indexCount, int indexSpacing) {
->>>>>>> 1e9af663
         this.format = format;
         this.length = length;
         this.indexCount = Maths.nextPower2(indexCount, 8);
