--- conflicted
+++ resolved
@@ -68,12 +68,7 @@
                     long index = excerptTailer.index();
                 MethodReader methodReader = excerptTailer.methodReader((LATMsg) actualValue::set);
 
-<<<<<<< HEAD
                     methodReader.readOne();
-=======
-                methodReader.readOne();
-                    final String actual = actualValue.get();
->>>>>>> 8a353cf3
                     try {
                         Assert.assertEquals("somedata-2", actualValue.get());
                         methodReader.readOne();
@@ -94,13 +89,8 @@
 
 
     @Test
-<<<<<<< HEAD
-    void testLastWrittenMetadata() {
+    void testLastWrittenMetadata0() {
         SetTimeProvider timeProvider = new SetTimeProvider(0).advanceMillis(1000);
-=======
-    void testLastWrittenMetadata0() {
-        SetTimeProvider timeProvider = new SetTimeProvider().advanceMillis(1000);
->>>>>>> 8a353cf3
 
         final File outQueueDir = getTmpDir();
         final File inQueueDir = getTmpDir();
@@ -142,7 +132,6 @@
 
             AtomicReference<String> actualValue = new AtomicReference<>();
 
-<<<<<<< HEAD
                 // check that we are able to pick up from where we left off, in other words the next read should be somedata-2
                 {
                     ExcerptTailer excerptTailer = inQueue.createTailer().afterLastWritten(outQueue);
@@ -163,22 +152,6 @@
                         throw ae;
                     }
                 }
-=======
-            // check that we are able to pick up from where we left off, in other words the next read should be somedata-2
-            {
-                ExcerptTailer excerptTailer = inQueue.createTailer().afterLastWritten(outQueue);
-
-                MethodReader methodReader = excerptTailer.methodReader((LATMsg) actualValue::set);
-
-                methodReader.readOne();
-                assertEquals("somedata-2", actualValue.get());
-
-                methodReader.readOne();
-                assertEquals("somedata-3", actualValue.get());
-
-                methodReader.readOne();
-                assertEquals("somedata-4", actualValue.get());
->>>>>>> 8a353cf3
             }
         }
     }
