/*
 * Copyright 2016 higherfrequencytrading.com
 *
 * Licensed under the Apache License, Version 2.0 (the "License");
 * you may not use this file except in compliance with the License.
 * You may obtain a copy of the License at
 *
 *     http://www.apache.org/licenses/LICENSE-2.0
 *
 * Unless required by applicable law or agreed to in writing, software
 * distributed under the License is distributed on an "AS IS" BASIS,
 * WITHOUT WARRANTIES OR CONDITIONS OF ANY KIND, either express or implied.
 * See the License for the specific language governing permissions and
 * limitations under the License.
 */
package net.openhft.chronicle.queue.impl.single;

import net.openhft.chronicle.bytes.Bytes;
import net.openhft.chronicle.core.Jvm;
import net.openhft.chronicle.core.OS;
import net.openhft.chronicle.core.annotation.UsedViaReflection;
import net.openhft.chronicle.core.threads.ThreadDump;
import net.openhft.chronicle.core.time.SetTimeProvider;
import net.openhft.chronicle.core.util.StringUtils;
import net.openhft.chronicle.queue.*;
import net.openhft.chronicle.queue.impl.RollingChronicleQueue;
import net.openhft.chronicle.wire.*;
import org.jetbrains.annotations.NotNull;
import org.junit.*;
import org.junit.runner.RunWith;
import org.junit.runners.Parameterized;

import java.io.File;
import java.io.StreamCorruptedException;
import java.util.Arrays;
import java.util.Collection;
import java.util.HashMap;
import java.util.concurrent.*;
import java.util.function.BiConsumer;

import static net.openhft.chronicle.queue.RollCycles.DAILY;
import static org.junit.Assert.*;

@RunWith(Parameterized.class)
public class SingleChronicleQueueTest extends ChronicleQueueTestBase {

    private static final long TIMES = (4L << 20L);
    private final WireType wireType;
    // *************************************************************************
    //
    // TESTS
    //
    // *************************************************************************
    private ThreadDump threadDump;

    /**
     * @param wireType the type of wire
     */
    public SingleChronicleQueueTest(@NotNull WireType wireType) {
        this.wireType = wireType;
    }

    @Parameterized.Parameters
    public static Collection<Object[]> data() {
        return Arrays.asList(new Object[][]{
//                {WireType.TEXT},
                {WireType.BINARY}
                //{ WireType.FIELDLESS_BINARY }
        });
    }

    @Before
    public void threadDump() {
        threadDump = new ThreadDump();
    }

    @After
    public void checkThreadDump() {
        threadDump.assertNoNewThreads();
    }

    @Test
    public void testAppend() {
        try (final RollingChronicleQueue queue = new SingleChronicleQueueBuilder(getTmpDir())
                .wireType(this.wireType)
                .build()) {

            final ExcerptAppender appender = queue.createAppender();
            for (int i = 0; i < 10; i++) {
                final int n = i;
                appender.writeDocument(w -> w.write(TestKey.test).int32(n));
                assertEquals(n, queue.rollCycle().toSequenceNumber(appender.lastIndexAppended()));
            }
        }
    }

    @Test
    public void testWriteWithDocumentReadBytesDifferentThreads() throws InterruptedException {
        try (final ChronicleQueue queue = new SingleChronicleQueueBuilder(getTmpDir())
                .wireType(this.wireType).build()) {

            final String expected = "some long message";

            ExecutorService service1 = Executors.newSingleThreadExecutor();
            service1.submit(() -> {
                final ExcerptAppender appender = queue.createAppender();

                try (final DocumentContext dc = appender.writingDocument()) {
                    dc.wire().writeEventName(() -> "key").text(expected);
                }

            });

            BlockingQueue<Bytes> result = new ArrayBlockingQueue<>(10);
            Bytes b = Bytes.allocateDirect(128);

            ScheduledExecutorService service2 = Executors.newSingleThreadScheduledExecutor();
            service2.scheduleAtFixedRate(() -> {
                final ExcerptTailer tailer = queue.createTailer();
                tailer.readBytes(b);
                if (b.readRemaining() == 0)
                    return;
                b.readPosition(0);
                result.add(b);
                throw new RejectedExecutionException();
            }, 1, 1, TimeUnit.MICROSECONDS);

            final Bytes poll = result.poll(10, TimeUnit.SECONDS);
            final String actual = this.wireType.apply(poll).read(() -> "key")
                    .text();
            Assert.assertEquals(expected, actual);

            service1.shutdown();
            service2.shutdown();
        }
    }

    @Test
    public void testReadingLessBytesThanWritten() {
        try (final ChronicleQueue queue = new SingleChronicleQueueBuilder(getTmpDir())
                .wireType(this.wireType)
                .build()) {

            final ExcerptAppender appender = queue.createAppender();

            final Bytes<byte[]> expected = Bytes.wrapForRead("some long message".getBytes());
            for (int i = 0; i < 10; i++) {

                appender.writeBytes(expected);
            }

            final ExcerptTailer tailer = queue.createTailer();

            // Sequential read
            for (int i = 0; i < 10; i++) {

                Bytes b = Bytes.allocateDirect(8);

                try {
                    tailer.readBytes(b);
                } catch (Error e) {

                }

                Assert.assertEquals(expected.readInt(0), b.readInt(0));
            }
        }
    }

    @Test
    public void testAppendAndRead() throws TimeoutException {
        try (final RollingChronicleQueue queue = new SingleChronicleQueueBuilder(getTmpDir())
                .wireType(this.wireType)
                .build()) {

            final ExcerptAppender appender = queue.createAppender();
            final int cycle = appender.cycle();
            for (int i = 0; i < 10; i++) {
                final int n = i;
                appender.writeDocument(w -> w.write(TestKey.test).int32(n));
                assertEquals(n, queue.rollCycle().toSequenceNumber(appender.lastIndexAppended()));
            }

            final ExcerptTailer tailer = queue.createTailer();

            // Sequential read
            for (int i = 0; i < 10; i++) {
                final int n = i;
                assertTrue(tailer.readDocument(r -> assertEquals(n, r.read(TestKey.test).int32())));
                assertEquals(n + 1, queue.rollCycle().toSequenceNumber(tailer.index()));
            }

            // Random read
            for (int i = 0; i < 10; i++) {
                final int n = i;
                assertTrue("n: " + n, tailer.moveToIndex(queue.rollCycle().toIndex(cycle, n)));
                assertTrue("n: " + n, tailer.readDocument(r -> assertEquals(n, r.read(TestKey.test).int32())));
                assertEquals(n + 1, queue.rollCycle().toSequenceNumber(tailer.index()));
            }
        }
    }

    @Test
    public void testReadAndAppend() {
        try (final ChronicleQueue queue = new SingleChronicleQueueBuilder(getTmpDir())
                .wireType(this.wireType)
                .build()) {

            int[] results = new int[2];

            Thread t = new Thread(() -> {
                try {
                    final ExcerptTailer tailer = queue.createTailer();
                    for (int i = 0; i < 2; ) {
                        boolean read = tailer.readDocument(r -> {
                            int result = r.read(TestKey.test).int32();
                            results[result] = result;
                        });

                        if (read) {
                            i++;
                        } else {
                            // Pause for a little
                            Jvm.pause(10);
                        }
                    }
                } catch (Exception e) {
                    e.printStackTrace();
                    assertTrue(false);
                }
            });
            t.setDaemon(true);
            t.start();

            //Give the tailer thread enough time to initialise before send
            //the messages
            Jvm.pause(500);

            final ExcerptAppender appender = queue.createAppender();
            for (int i = 0; i < 2; i++) {
                final int n = i;
                appender.writeDocument(w -> w.write(TestKey.test).int32(n));
            }

            Jvm.pause(500);

            assertArrayEquals(new int[]{0, 1}, results);
        }
    }

    @Test
    public void testCheckIndexWithWritingDocument() {
        doTestCheckIndex(
                (appender, n) -> {
                    try (final DocumentContext dc = appender.writingDocument()) {
                        dc.wire().writeEventName("").object("" + n);
                    }
                });
    }

    @Test
    public void testCheckIndexWithWritingDocument2() {
        doTestCheckIndex(
                (appender, n) -> {
                    try (final DocumentContext dc = appender.writingDocument()) {
                        dc.wire().bytes().writeUtf8("Hello")
                                .writeStopBit(12345)
                                .writeStopBit(1.2) // float also supported.
                                .writeInt(1);
                    }
                });
    }

    @Test
    public void testCheckIndexWithWriteBytes() {
        doTestCheckIndex(
                (appender, n) -> appender.writeBytes(Bytes.from("Message-" + n)));
    }

    @Test
    public void testCheckIndexWithWriteBytes2() {
        doTestCheckIndex(
                (appender, n) -> appender.writeBytes(b -> b.append8bit("Message-").append(n)));
    }

    @Test
    public void testCheckIndexWithWriteBytes3() {
        doTestCheckIndex(
                (appender, n) -> appender.writeBytes(b ->
                        b.writeUtf8("Hello")
                                .writeStopBit(12345)
                                .writeStopBit(1.2) // float also supported.
                                .writeInt(1)));
    }

    @Test
    public void testCheckIndexWithWriteMap() {
        doTestCheckIndex(
                (appender, n) -> appender.writeMap(new HashMap<String, String>() {{
                    put("key", "Message-" + n);
                }}));
    }

    @Test
    public void testCheckIndexWithWriteText() {
        doTestCheckIndex(
                (appender, n) -> appender.writeText("Message-" + n)
        );
    }

    void doTestCheckIndex(BiConsumer<ExcerptAppender, Integer> writeTo) {
        SetTimeProvider stp = new SetTimeProvider();
        stp.currentTimeMillis(System.currentTimeMillis() - 3 * 86400_000L);
        File tmpDir = getTmpDir();
        try (final ChronicleQueue queue = new SingleChronicleQueueBuilder(tmpDir)
                .wireType(this.wireType)
                .timeProvider(stp)
                .build()) {

            final ExcerptAppender appender = queue.createAppender();
            ExcerptTailer tailer = queue.createTailer();
            int cycle = appender.cycle();
            for (int i = 0; i <= 5; i++) {
                final int n = i;

                writeTo.accept(appender, n);

                try (DocumentContext dc = tailer.readingDocument()) {
                    long index = tailer.index();
                    assertEquals(cycle + i, DAILY.toCycle(index));
                }
                stp.currentTimeMillis(stp.currentTimeMillis() + 86400_000L);

            }
        }
    }

    @Test
    public void testAppendAndReadWithRollingB() {
        SetTimeProvider stp = new SetTimeProvider();
        stp.currentTimeMillis(System.currentTimeMillis() - 3 * 86400_000L);

        File tmpDir = getTmpDir();
        try (final ChronicleQueue queue = new SingleChronicleQueueBuilder(tmpDir)
                .wireType(this.wireType)
                .timeProvider(stp)
                .build()) {

            final ExcerptAppender appender = queue.createAppender();
            appender.writeDocument(w -> w.write(TestKey.test).int32(0));
            appender.writeDocument(w -> w.write(TestKey.test2).int32(1000));
            int cycle = appender.cycle();
            for (int i = 1; i <= 5; i++) {
                stp.currentTimeMillis(stp.currentTimeMillis() + 86400_000L);
                final int n = i;
                appender.writeDocument(w -> w.write(TestKey.test).int32(n));
                assertEquals(cycle + i, appender.cycle());
                appender.writeDocument(w -> w.write(TestKey.test2).int32(n + 1000));
                assertEquals(cycle + i, appender.cycle());
            }

            /* Note this means the file has rolled
            --- !!not-ready-meta-data! #binary
            ...
             */
            assertEquals("--- !!meta-data #binary\n" +
                    "header: !SCQStore {\n" +
                    "  wireType: !WireType BINARY,\n" +
                    "  writePosition: 311,\n" +
                    "  roll: !SCQSRoll {\n" +
                    "    length: 86400000,\n" +
                    "    format: yyyyMMdd,\n" +
                    "    epoch: 0\n" +
                    "  },\n" +
                    "  indexing: !SCQSIndexing {\n" +
                    "    indexCount: !int 16384,\n" +
                    "    indexSpacing: 16,\n" +
                    "    index2Index: 0,\n" +
                    "    lastIndex: 0\n" +
                    "  },\n" +
                    "  lastAcknowledgedIndexReplicated: 0\n" +
                    "}\n" +
                    "# position: 288\n" +
                    "--- !!data #binary\n" +
                    "test: 0\n" +
                    "# position: 298\n" +
                    "--- !!data #binary\n" +
                    "test2: !int 1000\n" +
                    "# position: 311\n" +
                    "--- !!not-ready-meta-data! #binary\n" +
                    "...\n" +
                    "# 83885765 bytes remaining\n" +
                    "--- !!meta-data #binary\n" +
                    "header: !SCQStore {\n" +
                    "  wireType: !WireType BINARY,\n" +
                    "  writePosition: 311,\n" +
                    "  roll: !SCQSRoll {\n" +
                    "    length: 86400000,\n" +
                    "    format: yyyyMMdd,\n" +
                    "    epoch: 0\n" +
                    "  },\n" +
                    "  indexing: !SCQSIndexing {\n" +
                    "    indexCount: !int 16384,\n" +
                    "    indexSpacing: 16,\n" +
                    "    index2Index: 0,\n" +
                    "    lastIndex: 0\n" +
                    "  },\n" +
                    "  lastAcknowledgedIndexReplicated: 0\n" +
                    "}\n" +
                    "# position: 288\n" +
                    "--- !!data #binary\n" +
                    "test: 1\n" +
                    "# position: 298\n" +
                    "--- !!data #binary\n" +
                    "test2: !int 1001\n" +
                    "# position: 311\n" +
                    "--- !!not-ready-meta-data! #binary\n" +
                    "...\n" +
                    "# 83885765 bytes remaining\n" +
                    "--- !!meta-data #binary\n" +
                    "header: !SCQStore {\n" +
                    "  wireType: !WireType BINARY,\n" +
                    "  writePosition: 311,\n" +
                    "  roll: !SCQSRoll {\n" +
                    "    length: 86400000,\n" +
                    "    format: yyyyMMdd,\n" +
                    "    epoch: 0\n" +
                    "  },\n" +
                    "  indexing: !SCQSIndexing {\n" +
                    "    indexCount: !int 16384,\n" +
                    "    indexSpacing: 16,\n" +
                    "    index2Index: 0,\n" +
                    "    lastIndex: 0\n" +
                    "  },\n" +
                    "  lastAcknowledgedIndexReplicated: 0\n" +
                    "}\n" +
                    "# position: 288\n" +
                    "--- !!data #binary\n" +
                    "test: 2\n" +
                    "# position: 298\n" +
                    "--- !!data #binary\n" +
                    "test2: !int 1002\n" +
                    "# position: 311\n" +
                    "--- !!not-ready-meta-data! #binary\n" +
                    "...\n" +
                    "# 83885765 bytes remaining\n" +
                    "--- !!meta-data #binary\n" +
                    "header: !SCQStore {\n" +
                    "  wireType: !WireType BINARY,\n" +
                    "  writePosition: 311,\n" +
                    "  roll: !SCQSRoll {\n" +
                    "    length: 86400000,\n" +
                    "    format: yyyyMMdd,\n" +
                    "    epoch: 0\n" +
                    "  },\n" +
                    "  indexing: !SCQSIndexing {\n" +
                    "    indexCount: !int 16384,\n" +
                    "    indexSpacing: 16,\n" +
                    "    index2Index: 0,\n" +
                    "    lastIndex: 0\n" +
                    "  },\n" +
                    "  lastAcknowledgedIndexReplicated: 0\n" +
                    "}\n" +
                    "# position: 288\n" +
                    "--- !!data #binary\n" +
                    "test: 3\n" +
                    "# position: 298\n" +
                    "--- !!data #binary\n" +
                    "test2: !int 1003\n" +
                    "# position: 311\n" +
                    "--- !!not-ready-meta-data! #binary\n" +
                    "...\n" +
                    "# 83885765 bytes remaining\n" +
                    "--- !!meta-data #binary\n" +
                    "header: !SCQStore {\n" +
                    "  wireType: !WireType BINARY,\n" +
                    "  writePosition: 311,\n" +
                    "  roll: !SCQSRoll {\n" +
                    "    length: 86400000,\n" +
                    "    format: yyyyMMdd,\n" +
                    "    epoch: 0\n" +
                    "  },\n" +
                    "  indexing: !SCQSIndexing {\n" +
                    "    indexCount: !int 16384,\n" +
                    "    indexSpacing: 16,\n" +
                    "    index2Index: 0,\n" +
                    "    lastIndex: 0\n" +
                    "  },\n" +
                    "  lastAcknowledgedIndexReplicated: 0\n" +
                    "}\n" +
                    "# position: 288\n" +
                    "--- !!data #binary\n" +
                    "test: 4\n" +
                    "# position: 298\n" +
                    "--- !!data #binary\n" +
                    "test2: !int 1004\n" +
                    "# position: 311\n" +
                    "--- !!not-ready-meta-data! #binary\n" +
                    "...\n" +
                    "# 83885765 bytes remaining\n" +
                    "--- !!meta-data #binary\n" +
                    "header: !SCQStore {\n" +
                    "  wireType: !WireType BINARY,\n" +
                    "  writePosition: 311,\n" +
                    "  roll: !SCQSRoll {\n" +
                    "    length: 86400000,\n" +
                    "    format: yyyyMMdd,\n" +
                    "    epoch: 0\n" +
                    "  },\n" +
                    "  indexing: !SCQSIndexing {\n" +
                    "    indexCount: !int 16384,\n" +
                    "    indexSpacing: 16,\n" +
                    "    index2Index: 0,\n" +
                    "    lastIndex: 0\n" +
                    "  },\n" +
                    "  lastAcknowledgedIndexReplicated: 0\n" +
                    "}\n" +
                    "# position: 288\n" +
                    "--- !!data #binary\n" +
                    "test: 5\n" +
                    "# position: 298\n" +
                    "--- !!data #binary\n" +
                    "test2: !int 1005\n" +
                    "...\n" +
                    "# 83885765 bytes remaining\n", queue.dump());

            final ExcerptTailer tailer = queue.createTailer().toStart();
            for (int i = 0; i < 6; i++) {
                final int n = i;
                boolean condition = tailer.readDocument(r -> assertEquals(n,
                        r.read(TestKey.test).int32()));
                assertTrue("i : " + i, condition);
                assertEquals(cycle + i, tailer.cycle());

                boolean condition2 = tailer.readDocument(r -> assertEquals(n + 1000,
                        r.read(TestKey.test2).int32()));
                assertTrue("i2 : " + i, condition2);
                assertEquals(cycle + i, tailer.cycle());
            }
        }
    }

    @Test
    public void testAppendAndReadWithRollingR() throws StreamCorruptedException {

        File tmpDir = getTmpDir();
        try (final RollingChronicleQueue queue = new SingleChronicleQueueBuilder(tmpDir)
                .wireType(this.wireType)
                .indexCount(8)
                .indexSpacing(1)
                .build()) {

            int cycle = queue.rollCycle().current(System::currentTimeMillis, 0) - 3;

            final ExcerptAppender appender = queue.createAppender();
            Wire wire = new BinaryWire(Bytes.allocateDirect(64));
            for (int i = 0; i < 6; i++) {
                long index = queue.rollCycle().toIndex(cycle + i, 0);
                wire.clear();
                wire.write(TestKey.test).int32(i);
                appender.writeBytes(index, wire.bytes());
                wire.clear();
                wire.write(TestKey.test2).int32(i + 1000);
                appender.writeBytes(index + 1, wire.bytes());
            }

            /* Note this means the file has rolled
            --- !!not-ready-meta-data! #binary
            ...
             */
            assertEquals("--- !!meta-data #binary\n" +
                    "header: !SCQStore {\n" +
                    "  wireType: !WireType BINARY,\n" +
                    "  writePosition: 415,\n" +
                    "  roll: !SCQSRoll {\n" +
                    "    length: 86400000,\n" +
                    "    format: yyyyMMdd,\n" +
                    "    epoch: 0\n" +
                    "  },\n" +
                    "  indexing: !SCQSIndexing {\n" +
                    "    indexCount: 8,\n" +
                    "    indexSpacing: 1,\n" +
                    "    index2Index: 288,\n" +
                    "    lastIndex: 0\n" +
                    "  },\n" +
                    "  lastAcknowledgedIndexReplicated: 0\n" +
                    "}\n" +
                    "# position: 288\n" +
                    "--- !!meta-data #binary\n" +
                    "index2index: [\n" +
                    "  # length: 8, used: 0\n" +
                    "  0, 0, 0, 0, 0, 0, 0, 0\n" +
                    "]\n" +
                    "# position: 392\n" +
                    "--- !!data #binary\n" +
                    "test: 0\n" +
                    "# position: 402\n" +
                    "--- !!data #binary\n" +
                    "test2: !int 1000\n" +
                    "# position: 415\n" +
                    "--- !!not-ready-meta-data! #binary\n" +
                    "...\n" +
                    "# 83885661 bytes remaining\n" +
                    "--- !!meta-data #binary\n" +
                    "header: !SCQStore {\n" +
                    "  wireType: !WireType BINARY,\n" +
                    "  writePosition: 415,\n" +
                    "  roll: !SCQSRoll {\n" +
                    "    length: 86400000,\n" +
                    "    format: yyyyMMdd,\n" +
                    "    epoch: 0\n" +
                    "  },\n" +
                    "  indexing: !SCQSIndexing {\n" +
                    "    indexCount: 8,\n" +
                    "    indexSpacing: 1,\n" +
                    "    index2Index: 288,\n" +
                    "    lastIndex: 0\n" +
                    "  },\n" +
                    "  lastAcknowledgedIndexReplicated: 0\n" +
                    "}\n" +
                    "# position: 288\n" +
                    "--- !!meta-data #binary\n" +
                    "index2index: [\n" +
                    "  # length: 8, used: 0\n" +
                    "  0, 0, 0, 0, 0, 0, 0, 0\n" +
                    "]\n" +
                    "# position: 392\n" +
                    "--- !!data #binary\n" +
                    "test: 1\n" +
                    "# position: 402\n" +
                    "--- !!data #binary\n" +
                    "test2: !int 1001\n" +
                    "# position: 415\n" +
                    "--- !!not-ready-meta-data! #binary\n" +
                    "...\n" +
                    "# 83885661 bytes remaining\n" +
                    "--- !!meta-data #binary\n" +
                    "header: !SCQStore {\n" +
                    "  wireType: !WireType BINARY,\n" +
                    "  writePosition: 415,\n" +
                    "  roll: !SCQSRoll {\n" +
                    "    length: 86400000,\n" +
                    "    format: yyyyMMdd,\n" +
                    "    epoch: 0\n" +
                    "  },\n" +
                    "  indexing: !SCQSIndexing {\n" +
                    "    indexCount: 8,\n" +
                    "    indexSpacing: 1,\n" +
                    "    index2Index: 288,\n" +
                    "    lastIndex: 0\n" +
                    "  },\n" +
                    "  lastAcknowledgedIndexReplicated: 0\n" +
                    "}\n" +
                    "# position: 288\n" +
                    "--- !!meta-data #binary\n" +
                    "index2index: [\n" +
                    "  # length: 8, used: 0\n" +
                    "  0, 0, 0, 0, 0, 0, 0, 0\n" +
                    "]\n" +
                    "# position: 392\n" +
                    "--- !!data #binary\n" +
                    "test: 2\n" +
                    "# position: 402\n" +
                    "--- !!data #binary\n" +
                    "test2: !int 1002\n" +
                    "# position: 415\n" +
                    "--- !!not-ready-meta-data! #binary\n" +
                    "...\n" +
                    "# 83885661 bytes remaining\n" +
                    "--- !!meta-data #binary\n" +
                    "header: !SCQStore {\n" +
                    "  wireType: !WireType BINARY,\n" +
                    "  writePosition: 415,\n" +
                    "  roll: !SCQSRoll {\n" +
                    "    length: 86400000,\n" +
                    "    format: yyyyMMdd,\n" +
                    "    epoch: 0\n" +
                    "  },\n" +
                    "  indexing: !SCQSIndexing {\n" +
                    "    indexCount: 8,\n" +
                    "    indexSpacing: 1,\n" +
                    "    index2Index: 288,\n" +
                    "    lastIndex: 0\n" +
                    "  },\n" +
                    "  lastAcknowledgedIndexReplicated: 0\n" +
                    "}\n" +
                    "# position: 288\n" +
                    "--- !!meta-data #binary\n" +
                    "index2index: [\n" +
                    "  # length: 8, used: 0\n" +
                    "  0, 0, 0, 0, 0, 0, 0, 0\n" +
                    "]\n" +
                    "# position: 392\n" +
                    "--- !!data #binary\n" +
                    "test: 3\n" +
                    "# position: 402\n" +
                    "--- !!data #binary\n" +
                    "test2: !int 1003\n" +
                    "# position: 415\n" +
                    "--- !!not-ready-meta-data! #binary\n" +
                    "...\n" +
                    "# 83885661 bytes remaining\n" +
                    "--- !!meta-data #binary\n" +
                    "header: !SCQStore {\n" +
                    "  wireType: !WireType BINARY,\n" +
                    "  writePosition: 415,\n" +
                    "  roll: !SCQSRoll {\n" +
                    "    length: 86400000,\n" +
                    "    format: yyyyMMdd,\n" +
                    "    epoch: 0\n" +
                    "  },\n" +
                    "  indexing: !SCQSIndexing {\n" +
                    "    indexCount: 8,\n" +
                    "    indexSpacing: 1,\n" +
                    "    index2Index: 288,\n" +
                    "    lastIndex: 0\n" +
                    "  },\n" +
                    "  lastAcknowledgedIndexReplicated: 0\n" +
                    "}\n" +
                    "# position: 288\n" +
                    "--- !!meta-data #binary\n" +
                    "index2index: [\n" +
                    "  # length: 8, used: 0\n" +
                    "  0, 0, 0, 0, 0, 0, 0, 0\n" +
                    "]\n" +
                    "# position: 392\n" +
                    "--- !!data #binary\n" +
                    "test: 4\n" +
                    "# position: 402\n" +
                    "--- !!data #binary\n" +
                    "test2: !int 1004\n" +
                    "# position: 415\n" +
                    "--- !!not-ready-meta-data! #binary\n" +
                    "...\n" +
                    "# 83885661 bytes remaining\n" +
                    "--- !!meta-data #binary\n" +
                    "header: !SCQStore {\n" +
                    "  wireType: !WireType BINARY,\n" +
                    "  writePosition: 415,\n" +
                    "  roll: !SCQSRoll {\n" +
                    "    length: 86400000,\n" +
                    "    format: yyyyMMdd,\n" +
                    "    epoch: 0\n" +
                    "  },\n" +
                    "  indexing: !SCQSIndexing {\n" +
                    "    indexCount: 8,\n" +
                    "    indexSpacing: 1,\n" +
                    "    index2Index: 288,\n" +
                    "    lastIndex: 0\n" +
                    "  },\n" +
                    "  lastAcknowledgedIndexReplicated: 0\n" +
                    "}\n" +
                    "# position: 288\n" +
                    "--- !!meta-data #binary\n" +
                    "index2index: [\n" +
                    "  # length: 8, used: 0\n" +
                    "  0, 0, 0, 0, 0, 0, 0, 0\n" +
                    "]\n" +
                    "# position: 392\n" +
                    "--- !!data #binary\n" +
                    "test: 5\n" +
                    "# position: 402\n" +
                    "--- !!data #binary\n" +
                    "test2: !int 1005\n" +
                    "...\n" +
                    "# 83885661 bytes remaining\n", queue.dump());

            final ExcerptTailer tailer = queue.createTailer().toStart();
            for (int i = 0; i < 6; i++) {
                final int n = i;
                boolean condition = tailer.readDocument(r -> assertEquals(n,
                        r.read(TestKey.test).int32()));
                assertTrue("i : " + i, condition);
                assertEquals(cycle + i, tailer.cycle());

                boolean condition2 = tailer.readDocument(r -> assertEquals(n + 1000,
                        r.read(TestKey.test2).int32()));
                assertTrue("i2 : " + i, condition2);
                assertEquals(cycle + i, tailer.cycle());
            }
        }
    }

    @Test
    public void testAppendAndReadAtIndex() throws TimeoutException {
        try (final RollingChronicleQueue queue = new SingleChronicleQueueBuilder(getTmpDir())
                .wireType(this.wireType)
                .build()) {

            final ExcerptAppender appender = queue.createAppender();
            appender.cycle();
            for (int i = 0; i < 5; i++) {
                final int n = i;
                appender.writeDocument(w -> w.write(TestKey.test).int32(n));
                assertEquals(i, queue.rollCycle().toSequenceNumber(appender.lastIndexAppended()));
            }

            final ExcerptTailer tailer = queue.createTailer();
            for (int i = 0; i < 5; i++) {
                final long index = queue.rollCycle().toIndex(appender.cycle(), i);
                assertTrue(tailer.moveToIndex(index));

                final int n = i;
                assertTrue(tailer.readDocument(r -> assertEquals(n, queue.rollCycle().toSequenceNumber(r.read(TestKey.test)
                        .int32()))));
                assertEquals(n + 1, queue.rollCycle().toSequenceNumber(tailer.index()));
            }
        }
    }

    @Test
    public void testSimpleWire() {
        try (final ChronicleQueue chronicle = new SingleChronicleQueueBuilder(getTmpDir())
                .wireType(this.wireType)
                .build()) {

            final ExcerptAppender appender = chronicle.createAppender();
            appender.writeDocument(wire -> wire.write(() -> "FirstName").text("Steve"));
            appender.writeDocument(wire -> wire.write(() -> "Surname").text("Jobs"));

            StringBuilder first = new StringBuilder();
            StringBuilder surname = new StringBuilder();

            final ExcerptTailer tailer = chronicle.createTailer();

            tailer.readDocument(wire -> wire.read(() -> "FirstName").text(first));
            tailer.readDocument(wire -> wire.read(() -> "Surname").text(surname));
            Assert.assertEquals("Steve Jobs", first + " " + surname);
        }
    }


    @Test
    public void testIndexWritingDocument() {
        try (final ChronicleQueue chronicle = new SingleChronicleQueueBuilder(getTmpDir())
                .wireType(this.wireType)
                .build()) {

            final ExcerptAppender appender = chronicle.createAppender();

            long index;
            try (DocumentContext dc = appender.writingDocument()) {
                dc.metaData(true);
                dc.wire().write(() -> "FirstName").text("Quartilla");
                index = dc.index();
            }

            Assert.assertEquals(index, appender.lastIndexAppended());
        }
    }

    @Test
    public void testReadingWritingMarshallableDocument() {

        try (final ChronicleQueue chronicle = new SingleChronicleQueueBuilder(getTmpDir())
                .wireType(this.wireType)
                .build()) {

            MyMarshable myMarshable = new MyMarshable();

            final ExcerptAppender appender = chronicle.createAppender();

            try (DocumentContext dc = appender.writingDocument()) {
                dc.wire().write("myMarshable").typedMarshallable(myMarshable);
            }

            ExcerptTailer tailer = chronicle.createTailer();

            try (DocumentContext dc = tailer.readingDocument()) {

                Assert.assertEquals(myMarshable, dc.wire().read(() -> "myMarshable").typedMarshallable());
            }

        }
    }

    @Test
    public void testMetaData() {
        try (final ChronicleQueue chronicle = new SingleChronicleQueueBuilder(getTmpDir())
                .wireType(this.wireType)
                .build()) {

            final ExcerptAppender appender = chronicle.createAppender();

            try (DocumentContext dc = appender.writingDocument()) {
                dc.metaData(true);
                dc.wire().write(() -> "FirstName").text("Quartilla");
            }

            try (DocumentContext dc = appender.writingDocument()) {
                dc.wire().write(() -> "FirstName").text("Rob");
            }

            try (DocumentContext dc = appender.writingDocument()) {
                dc.metaData(true);
                dc.wire().write(() -> "FirstName").text("Steve");
            }

            final ExcerptTailer tailer = chronicle.createTailer();

            StringBuilder event = new StringBuilder();
            while (true) {
                try (DocumentContext dc = tailer.readingDocument(true)) {
                    assertTrue(dc.isMetaData());
                    ValueIn in = dc.wire().read(event);
                    if (!StringUtils.isEqual(event, "FirstName"))
                        continue;

                    in.text("Quartilla", Assert::assertEquals);
                    break;
                }
            }

            try (DocumentContext dc = tailer.readingDocument(true)) {
                assertTrue(dc.isData());
                dc.wire().read(() -> "FirstName").text("Rob", Assert::assertEquals);
            }

            try (DocumentContext dc = tailer.readingDocument(true)) {
                assertTrue(dc.isMetaData());
                dc.wire().read(() -> "FirstName").text("Steve", Assert::assertEquals);
            }
        }
    }

    @Test
    public void testReadingSecondDocumentNotExist() {
        try (final ChronicleQueue chronicle = new SingleChronicleQueueBuilder(getTmpDir())
                .wireType(this.wireType)
                .build()) {

            final ExcerptAppender appender = chronicle.createAppender();

            try (DocumentContext dc = appender.writingDocument()) {

                dc.wire().write(() -> "FirstName").text("Quartilla");
            }

            final ExcerptTailer tailer = chronicle.createTailer();

            try (DocumentContext dc = tailer.readingDocument()) {
                String text = dc.wire().read(() -> "FirstName").text();
                Assert.assertEquals("Quartilla", text);
            }

            try (DocumentContext dc = tailer.readingDocument()) {
                assertFalse(dc.isPresent());
            }
        }
    }

    @Test
    public void testReadingSecondDocumentNotExistIncludingMeta() {
        try (final ChronicleQueue chronicle = new SingleChronicleQueueBuilder(getTmpDir())
                .wireType(this.wireType)
                .build()) {

            final ExcerptAppender appender = chronicle.createAppender();

            try (DocumentContext dc = appender.writingDocument()) {

                dc.wire().write(() -> "FirstName").text("Quartilla");
            }

            final ExcerptTailer tailer = chronicle.createTailer();
            StringBuilder event = new StringBuilder();
            while (true) {
                try (DocumentContext dc = tailer.readingDocument(true)) {

                    ValueIn in = dc.wire().read(event);
                    if (!StringUtils.isEqual(event, "FirstName"))
                        continue;

                    in.text("Quartilla", Assert::assertEquals);
                    break;
                }
            }

            try (DocumentContext dc = tailer.readingDocument()) {
                assertFalse(dc.isPresent());
            }
        }
    }

    @Test
    public void testSimpleByteTest() {
        try (final ChronicleQueue chronicle = new SingleChronicleQueueBuilder(getTmpDir())
                .wireType(this.wireType)
                .build()) {

            final ExcerptAppender appender = chronicle.createAppender();
            appender.writeBytes(Bytes.allocateDirect("Steve".getBytes()));
            appender.writeBytes(Bytes.allocateDirect("Jobs".getBytes()));
            final ExcerptTailer tailer = chronicle.createTailer();
            Bytes bytes = Bytes.elasticByteBuffer();
            tailer.readBytes(bytes);
            Assert.assertEquals("Steve", bytes.toString());
            tailer.readBytes(bytes);
            Assert.assertEquals("Jobs", bytes.toString());
        }
    }

    @Test
    public void testReadAtIndex() throws TimeoutException {
        try (final RollingChronicleQueue queue = new SingleChronicleQueueBuilder(getTmpDir())
                .wireType(this.wireType)
                .indexCount(8)
                .indexSpacing(8)
                .build()) {
            final ExcerptAppender appender = queue.createAppender();

            // create 100 documents
            for (int i = 0; i < 100; i++) {
                final int j = i;
                appender.writeDocument(wire -> wire.write(() -> "key").text("value=" + j));
            }
            long lastIndex = appender.lastIndexAppended();

            final int cycle = queue.rollCycle().toCycle(lastIndex);
            assertEquals(queue.firstCycle(), cycle);
            assertEquals(queue.lastCycle(), cycle);
            final ExcerptTailer tailer = queue.createTailer();

            //   QueueDumpMain.dump(file, new PrintWriter(System.out));

            StringBuilder sb = new StringBuilder();

            for (int i : new int[]{0, 8, 7, 9, 64, 65, 66}) {
                assertTrue("i: " + i,
                        tailer.moveToIndex(
                                queue.rollCycle().toIndex(cycle, i)));
                tailer.readDocument(wire -> wire.read(() -> "key").text(sb));
                Assert.assertEquals("value=" + i, sb.toString());
            }
        }
    }

    @Ignore("long running test")
    @Test
    public void testReadAtIndex4MB() throws TimeoutException {
        try (final RollingChronicleQueue queue = new SingleChronicleQueueBuilder(getTmpDir())
                .wireType(this.wireType)
                .build()) {
            final ExcerptAppender appender = queue.createAppender();

            System.out.print("Percent written=");

            // create 100 documents
            for (long i = 0; i < TIMES; i++) {
                final long j = i;
                appender.writeDocument(wire -> wire.write(() -> "key").text("value=" + j));

                if (i % (TIMES / 20) == 0) {
                    System.out.println("" + (i * 100 / TIMES) + "%, ");
                }
            }
            long lastIndex = appender.lastIndexAppended();

            final int cycle = queue.rollCycle().toCycle(lastIndex);

            final ExcerptTailer tailer = queue.createTailer();

            //   QueueDumpMain.dump(file, new PrintWriter(System.out));

            StringBuilder sb = new StringBuilder();

            for (long i = 0; i < (4L << 20L); i++) {
                tailer.moveToIndex(queue.rollCycle().toIndex(cycle, i));
                tailer.readDocument(wire -> wire.read(() -> "key").text(sb));
                Assert.assertEquals("value=" + i, sb.toString());
                if (i % (TIMES / 20) == 0) {
                    System.out.println("Percent read= " + (i * 100 / TIMES) + "%");
                }
            }
        }
    }

    @Test
    public void testLastWrittenIndexPerAppender() {
        try (final RollingChronicleQueue queue = new SingleChronicleQueueBuilder(getTmpDir())
                .wireType(this.wireType)
                .build()) {
            final ExcerptAppender appender = queue.createAppender();

            appender.writeDocument(wire -> wire.write(() -> "key").text("test"));
            Assert.assertEquals(0, queue.rollCycle().toSequenceNumber(appender.lastIndexAppended()));
        }
    }

    @Test(expected = IllegalStateException.class)
    public void testLastWrittenIndexPerAppenderNoData() {
        try (final ChronicleQueue chronicle = new SingleChronicleQueueBuilder(getTmpDir())
                .wireType(this.wireType)
                .build()) {
            final ExcerptAppender appender = chronicle.createAppender();
            appender.lastIndexAppended();
            Assert.fail();
        }
    }

    @Test
    public void testLastIndexPerChronicle() {
        try (final ChronicleQueue chronicle = new SingleChronicleQueueBuilder(getTmpDir())
                .wireType(this.wireType)
                .build()) {

            final ExcerptAppender appender = chronicle.createAppender();

            appender.writeDocument(wire -> wire.write(() -> "key").text("test"));
            Assert.assertEquals(appender.lastIndexAppended(), chronicle.lastIndex());
        }
    }

    @Test
    public void testHeaderIndexReadAtIndex() throws TimeoutException {
        try (final RollingChronicleQueue queue = new SingleChronicleQueueBuilder(getTmpDir())
                .wireType(this.wireType)
                .build()) {

            final ExcerptAppender appender = queue.createAppender();
            final int cycle = appender.cycle();
            // create 100 documents
            for (int i = 0; i < 100; i++) {
                final int j = i;
                appender.writeDocument(wire -> wire.write(() -> "key").text("value=" + j));
            }

            final ExcerptTailer tailer = queue.createTailer();
            assertTrue(tailer.moveToIndex(queue.rollCycle().toIndex(cycle, 0)));

            StringBuilder sb = new StringBuilder();
            tailer.readDocument(wire -> wire.read(() -> "key").text(sb));

            Assert.assertEquals("value=0", sb.toString());
        }
    }

    /**
     * test that if we make EPOC the current time, then the cycle is == 0
     *
     * @
     */
    @Test
    public void testEPOC() {
        try (final ChronicleQueue chronicle = new SingleChronicleQueueBuilder(getTmpDir())
                .wireType(this.wireType)
                .epoch(System.currentTimeMillis())
                .rollCycle(RollCycles.HOURLY)
                .build()) {

            final ExcerptAppender appender = chronicle.createAppender();
            appender.writeDocument(wire -> wire.write(() -> "key").text("value=v"));
            Assert.assertTrue(appender.cycle() == 0);
        }

    }

    @Test
    public void testIndex() throws TimeoutException {
        try (final RollingChronicleQueue queue = new SingleChronicleQueueBuilder(getTmpDir())
                .wireType(this.wireType)
                .rollCycle(RollCycles.HOURLY)
                .build()) {

            final ExcerptAppender appender = queue.createAppender();
            int cycle = appender.cycle();

            // create 100 documents
            for (int i = 0; i < 5; i++) {
                final int j = i;
                appender.writeDocument(wire -> wire.write(() -> "key").text("value=" + j));
                if (i == 2) {
                    final long cycle1 = queue.rollCycle().toCycle(appender.lastIndexAppended());
                    Assert.assertEquals(cycle1, cycle);
                }
            }

            final ExcerptTailer tailer = queue.createTailer();
            tailer.moveToIndex(queue.rollCycle().toIndex(cycle, 2));

            StringBuilder sb = new StringBuilder();
            tailer.readDocument(wire -> wire.read(() -> "key").text(sb));
            Assert.assertEquals("value=2", sb.toString());

            tailer.readDocument(wire -> wire.read(() -> "key").text(sb));
            Assert.assertEquals("value=3", sb.toString());

            tailer.readDocument(wire -> wire.read(() -> "key").text(sb));
            Assert.assertEquals("value=4", sb.toString());
        }
    }

    @Test
    public void testReadingDocument() {
        try (final RollingChronicleQueue queue = new SingleChronicleQueueBuilder(getTmpDir())
                .wireType(this.wireType)
                .rollCycle(RollCycles.HOURLY)
                .build()) {

            final ExcerptAppender appender = queue.createAppender();
            long cycle = appender.cycle();

            // create 100 documents
            for (int i = 0; i < 5; i++) {
                final int j = i;
                appender.writeDocument(wire -> wire.write(() -> "key").text("value=" + j));
                if (i == 2) {
                    final long cycle1 = queue.rollCycle().toCycle(appender.lastIndexAppended());
                    Assert.assertEquals(cycle1, cycle);
                }
            }

            final ExcerptTailer tailer = queue.createTailer();

            final StringBuilder sb = Wires.acquireStringBuilder();

            try (final DocumentContext dc = tailer.readingDocument()) {
                assert dc.isPresent();
                assert dc.isData();
                dc.wire().read(() -> "key").text(sb);
                Assert.assertEquals("value=0", sb.toString());
            }

            try (final DocumentContext dc = tailer.readingDocument()) {
                assert dc.isPresent();
                assert dc.isData();
                dc.wire().read(() -> "key").text(sb);
                Assert.assertEquals("value=1", sb.toString());
            }

            try (final DocumentContext dc = tailer.readingDocument()) {
                assert dc.isPresent();
                assert dc.isData();
                dc.wire().read(() -> "key").text(sb);
                Assert.assertEquals("value=2", sb.toString());
            }

            try (final DocumentContext dc = tailer.readingDocument()) {
                assert dc.isPresent();
                assert dc.isData();
                dc.wire().read(() -> "key").text(sb);
                Assert.assertEquals("value=3", sb.toString());
            }

            try (final DocumentContext dc = tailer.readingDocument()) {
                assert dc.isPresent();
                assert dc.isData();
                dc.wire().read(() -> "key").text(sb);
                Assert.assertEquals("value=4", sb.toString());
            }

            try (final DocumentContext dc = tailer.readingDocument()) {
                assert !dc.isPresent();
                assert !dc.isData();
                assert !dc.isMetaData();
            }
        }
    }

    @Test
    public void testReadingDocumentWithFirstAMove() throws TimeoutException {

        try (final RollingChronicleQueue queue = new SingleChronicleQueueBuilder(getTmpDir())
                .wireType(this.wireType)
                .rollCycle(RollCycles.HOURLY)
                .build()) {

            final ExcerptAppender appender = queue.createAppender();
            int cycle = appender.cycle();

            // create 100 documents
            for (int i = 0; i < 5; i++) {
                final int j = i;
                appender.writeDocument(wire -> wire.write(() -> "key").text("value=" + j));
                if (i == 2) {
                    final long cycle1 = queue.rollCycle().toCycle(appender.lastIndexAppended());
                    Assert.assertEquals(cycle1, cycle);
                }
            }

            final ExcerptTailer tailer = queue.createTailer();
            tailer.moveToIndex(queue.rollCycle().toIndex(cycle, 2));

            final StringBuilder sb = Wires.acquireStringBuilder();

            try (final DocumentContext dc = tailer.readingDocument()) {
                assert dc.isPresent();
                assert dc.isData();
                dc.wire().read(() -> "key").text(sb);
                Assert.assertEquals("value=2", sb.toString());
            }

            try (final DocumentContext dc = tailer.readingDocument()) {
                assert dc.isPresent();
                assert dc.isData();
                dc.wire().read(() -> "key").text(sb);
                Assert.assertEquals("value=3", sb.toString());
            }

            try (final DocumentContext dc = tailer.readingDocument()) {
                assert dc.isPresent();
                assert dc.isData();
                dc.wire().read(() -> "key").text(sb);
                Assert.assertEquals("value=4", sb.toString());
            }

            try (final DocumentContext dc = tailer.readingDocument()) {
                assert !dc.isPresent();
                assert !dc.isData();
                assert !dc.isMetaData();
            }
        }
    }

    // TODO Test fails if you are at Epoch.
    @Test
    public void testReadingDocumentWithFirstAMoveWithEpoch() throws TimeoutException {

        try (final RollingChronicleQueue queue = new SingleChronicleQueueBuilder(getTmpDir())
                .wireType(this.wireType)
                .rollCycle(RollCycles.HOURLY)
                .epoch(System.currentTimeMillis() - TimeUnit.DAYS.toMillis(1))
                .build()) {

            final ExcerptAppender appender = queue.createAppender();
            int cycle = appender.cycle();

            // create 100 documents
            for (int i = 0; i < 5; i++) {
                final int j = i;
                appender.writeDocument(wire -> wire.write(() -> "key").text("value=" + j));
                if (i == 2) {
                    final long cycle1 = queue.rollCycle().toCycle(appender.lastIndexAppended());
                    Assert.assertEquals(cycle1, cycle);
                }
            }

            final ExcerptTailer tailer = queue.createTailer();
            tailer.moveToIndex(queue.rollCycle().toIndex(cycle, 2));

            final StringBuilder sb = Wires.acquireStringBuilder();

            try (final DocumentContext dc = tailer.readingDocument()) {
                assert dc.isPresent();
                assert dc.isData();
                dc.wire().read(() -> "key").text(sb);
                Assert.assertEquals("value=2", sb.toString());
            }

            try (final DocumentContext dc = tailer.readingDocument()) {
                assert dc.isPresent();
                assert dc.isData();
                dc.wire().read(() -> "key").text(sb);
                Assert.assertEquals("value=3", sb.toString());
            }

            try (final DocumentContext dc = tailer.readingDocument()) {
                assert dc.isPresent();
                assert dc.isData();
                dc.wire().read(() -> "key").text(sb);
                Assert.assertEquals("value=4", sb.toString());
            }

            try (final DocumentContext dc = tailer.readingDocument()) {
                assert !dc.isPresent();
                assert !dc.isData();
                assert !dc.isMetaData();
            }
        }
    }

    @Test
    public void testToEnd() {
        File tmpDir = getTmpDir();
        try (ChronicleQueue chronicle = new SingleChronicleQueueBuilder(tmpDir)
                .wireType(this.wireType)
                .rollCycle(RollCycles.HOURLY)
                .build()) {
            ExcerptTailer tailer = chronicle.createTailer();

            // move to the end even though it doesn't exist yet.
            tailer.toEnd();

            try (ChronicleQueue chronicle2 = new SingleChronicleQueueBuilder(tmpDir)
                    .wireType(this.wireType)
                    .rollCycle(RollCycles.HOURLY)
                    .build()) {

                ExcerptAppender append = chronicle2.createAppender();
                append.writeDocument(w -> w.write(() -> "test").text("text"));

            }
            assertTrue(tailer.readDocument(w -> w.read(() -> "test").text("text", Assert::assertEquals)));
        }
    }

    @Test
    public void testToEnd2() {
        File tmpDir = getTmpDir();
        try (ChronicleQueue chronicle = new SingleChronicleQueueBuilder(tmpDir)
                .wireType(this.wireType)
                .build();
             ChronicleQueue chronicle2 = new SingleChronicleQueueBuilder(tmpDir)
                     .wireType(this.wireType)
                     .build()) {

            ExcerptAppender append = chronicle2.createAppender();
            append.writeDocument(w -> w.write(() -> "test").text("before text"));

            ExcerptTailer tailer = chronicle.createTailer();

            // move to the end even though it doesn't exist yet.
            tailer.toEnd();

            append.writeDocument(w -> w.write(() -> "test").text("text"));

            assertTrue(tailer.readDocument(w -> w.read(() -> "test").text("text", Assert::assertEquals)));
        }
    }

    @Test
//    @Ignore("Not sure it is useful")
    public void testReadWrite() {
        File tmpDir = getTmpDir();
        try (ChronicleQueue chronicle = new SingleChronicleQueueBuilder(tmpDir)
                .wireType(this.wireType)
                .rollCycle(RollCycles.HOURLY)
                .blockSize(2 << 20)
                .build();
             ChronicleQueue chronicle2 = new SingleChronicleQueueBuilder(tmpDir)
                     .wireType(this.wireType)
                     .rollCycle(RollCycles.HOURLY)
                     .blockSize(2 << 20)
                     .build()) {
            ExcerptAppender append = chronicle2.createAppender();
            for (int i = 0; i < 100000; i++)
                append.writeDocument(w -> w.write(() -> "test - message").text("text"));

            ExcerptTailer tailer = chronicle.createTailer();
            ExcerptTailer tailer2 = chronicle.createTailer();
            ExcerptTailer tailer3 = chronicle.createTailer();
            ExcerptTailer tailer4 = chronicle.createTailer();
            for (int i = 0; i < 100_000; i++) {
                if (i % 10000 == 0)
                    System.gc();
                if (i % 2 == 0)
                    assertTrue(tailer2.readDocument(w -> w.read(() -> "test - message").text("text", Assert::assertEquals)));
                if (i % 3 == 0)
                    assertTrue(tailer3.readDocument(w -> w.read(() -> "test - message").text("text", Assert::assertEquals)));
                if (i % 4 == 0)
                    assertTrue(tailer4.readDocument(w -> w.read(() -> "test - message").text("text", Assert::assertEquals)));
                assertTrue(tailer.readDocument(w -> w.read(() -> "test - message").text("text", Assert::assertEquals)));
            }
        }
    }

    @Test
    public void testReadingDocumentForEmptyQueue() {
        File tmpDir = getTmpDir();
        try (ChronicleQueue chronicle = new SingleChronicleQueueBuilder(tmpDir)
                .wireType(this.wireType)
                .rollCycle(RollCycles.HOURLY)
                .build()) {
            ExcerptTailer tailer = chronicle.createTailer();
            // DocumentContext is empty as we have no queue and don't know what the wire type will be.
            try (DocumentContext dc = tailer.readingDocument()) {
                assertFalse(dc.isPresent());
            }

            try (ChronicleQueue chronicle2 = new SingleChronicleQueueBuilder(tmpDir)
                    .wireType(this.wireType)
                    .rollCycle(RollCycles.HOURLY)
                    .build()) {
                ExcerptAppender appender = chronicle2.createAppender();
                appender.writeDocument(w -> w.write(() -> "test - message").text("text"));

                // DocumentContext should not be empty as we know what the wire type will be.
                try (DocumentContext dc = tailer.readingDocument()) {
                    assertTrue(dc.isPresent());
                    dc.wire().read(() -> "test - message").text("text", Assert::assertEquals);
                }
            }
        }
    }

    @Test
    public void testMetaData6() {
        try (final ChronicleQueue chronicle = new SingleChronicleQueueBuilder(getTmpDir())
                .wireType(this.wireType)
                .build()) {

            final ExcerptAppender appender = chronicle.createAppender();

            try (DocumentContext dc = appender.writingDocument()) {
                dc.metaData(true);
                dc.wire().write(() -> "FirstName").text("Quartilla");
            }

            try (DocumentContext dc = appender.writingDocument()) {
                dc.wire().write(() -> "FirstName").text("Rob");
            }

            try (DocumentContext dc = appender.writingDocument()) {
                dc.metaData(true);
                dc.wire().write(() -> "FirstName").text("Steve");
            }

            final ExcerptTailer tailer = chronicle.createTailer();

            StringBuilder event = new StringBuilder();
            while (true) {
                try (DocumentContext dc = tailer.readingDocument(true)) {
                    assertTrue(dc.isMetaData());
                    ValueIn in = dc.wire().read(event);
                    if (!StringUtils.isEqual(event, "FirstName"))
                        continue;

                    in.text("Quartilla", Assert::assertEquals);
                    break;
                }
            }

            try (DocumentContext dc = tailer.readingDocument(true)) {
                assertTrue(dc.isData());
                dc.wire().read(() -> "FirstName").text("Rob", Assert::assertEquals);
            }

            try (DocumentContext dc = tailer.readingDocument(true)) {
                assertTrue(dc.isMetaData());
                dc.wire().read(() -> "FirstName").text("Steve", Assert::assertEquals);
            }
        }
    }

    @Test(expected = IllegalArgumentException.class)
    public void dontPassQueueToReader() {
        String dirname = OS.TARGET + "/dontPassQueueToReader-" + System.nanoTime();
        try (ChronicleQueue queue = SingleChronicleQueueBuilder.binary(dirname).build()) {
            queue.createTailer().afterLastWritten(queue).methodReader();
        }
    }

    @Test
    public void testForwardFollowedBackBackwardTailer() {
        File tmpDir = getTmpDir();
        try (ChronicleQueue chronicle = new SingleChronicleQueueBuilder(tmpDir)
                .wireType(this.wireType)
                .build()) {

            ExcerptAppender appender = chronicle.createAppender();

            appender.writeDocument(w -> w.writeEventName("hello").text("world0"));
            appender.writeDocument(w -> w.writeEventName("hello").text("world1"));
            appender.writeDocument(w -> w.writeEventName("hello").text("world2"));

            ExcerptTailer forwardTailer = chronicle.createTailer()
                    .direction(TailerDirection.FORWARD)
                    .toStart();

            {
                int i = 0;
                try (DocumentContext documentContext = forwardTailer.readingDocument(false)) {
                    Assert.assertEquals(i, RollCycles.DAILY.toSequenceNumber(documentContext.index()));
                    Assert.assertTrue(documentContext.isPresent());
                    StringBuilder sb = Wires.acquireStringBuilder();
                    ValueIn valueIn = documentContext.wire().readEventName(sb);
                    Assert.assertTrue("hello".contentEquals(sb));
                    String actual = valueIn.text();
                    Assert.assertEquals("world" + i, actual);
                }
            }

            ExcerptTailer backwardTailer = chronicle.createTailer()
                    .direction(TailerDirection.BACKWARD)
                    .toEnd();

            for (int i = 3 - 1; i >= 0; i--) {
                try (DocumentContext documentContext = backwardTailer.readingDocument(false)) {
                    Assert.assertEquals(i, RollCycles.DAILY.toSequenceNumber(documentContext.index()));
                    Assert.assertTrue(documentContext.isPresent());
                    StringBuilder sb = Wires.acquireStringBuilder();
                    ValueIn valueIn = documentContext.wire().readEventName(sb);
                    Assert.assertTrue("hello".contentEquals(sb));
                    String actual = valueIn.text();
                    Assert.assertEquals("world" + i, actual);
                }
            }


            ExcerptTailer forwardTailer1 = chronicle.createTailer().direction(TailerDirection.FORWARD)
                    .toStart();

            for (int i = 0; i < 3; i++) {

                try (DocumentContext documentContext = forwardTailer1.readingDocument(false)) {
                    Assert.assertEquals(i, RollCycles.DAILY.toSequenceNumber(documentContext.index()));
                    Assert.assertTrue(documentContext.isPresent());
                    StringBuilder sb = Wires.acquireStringBuilder();
                    ValueIn valueIn = documentContext.wire().readEventName(sb);
                    Assert.assertTrue("hello".contentEquals(sb));
                    String actual = valueIn.text();
                    Assert.assertEquals("world" + i, actual);
                }

            }
        }
    }

    @Test
    public void testLastIndexAppended() {
        File tmpDir = getTmpDir();
        try (ChronicleQueue chronicle = new SingleChronicleQueueBuilder(tmpDir)
                .wireType(this.wireType)
                .build()) {

            ExcerptAppender appender = chronicle.createAppender();
            appender.writeDocument(w -> w.writeEventName("hello").text("world0"));
<<<<<<< HEAD
            appender.writeDocument(w -> {
                return;
            });

            Assert.assertEquals(chronicle.lastIndex(), appender.lastIndexAppended());
=======
            appender.writeDocument(w -> w.getValueOut().bytes(new byte[0]));
            System.out.println(chronicle.dump());
            Assert.assertEquals(chronicle.lastIndex(),
                    appender.lastIndexAppended());
        }
    }

    @Test(expected = UnsupportedOperationException.class)
    public void testZeroLengthMessage() {
        File tmpDir = getTmpDir();
        try (ChronicleQueue chronicle = new SingleChronicleQueueBuilder(tmpDir)
                .wireType(this.wireType)
                .build()) {
>>>>>>> 8cf6df06

            ExcerptAppender appender = chronicle.createAppender();
            appender.writeDocument(w -> {
            });
            System.out.println(chronicle.dump());
        }
    }


    @Test
    public void testMoveToWithAppender() throws TimeoutException, StreamCorruptedException {
        try (ChronicleQueue syncQ = new SingleChronicleQueueBuilder(getTmpDir())
                .wireType(this.wireType)
                .build()) {

            ExcerptAppender sync = syncQ.createAppender();

            try (ChronicleQueue chronicle = new SingleChronicleQueueBuilder(getTmpDir())
                    .wireType(this.wireType)
                    .build()) {

                ExcerptAppender appender = chronicle.createAppender();
                appender.writeDocument(w -> w.writeEventName("hello").text("world0"));
                appender.writeDocument(w -> w.writeEventName("hello").text("world1"));
                appender.writeDocument(w -> w.writeEventName("hello").text("world2"));

                ExcerptTailer tailer = chronicle.createTailer();


                try (DocumentContext documentContext = tailer.readingDocument()) {
                    sync.writeBytes(documentContext.index(), documentContext.wire().bytes());
                }

                tailer.moveToIndex(syncQ.lastIndex());

                try (DocumentContext documentContext = tailer.readingDocument()) {
                    String text = documentContext.wire().readEventName(new StringBuilder()).text();
                    Assert.assertEquals("world1", text);
                }
            }

        }
    }


    static class MyMarshable extends AbstractMarshallable implements Demarshallable {
        @UsedViaReflection
        String name;

        @UsedViaReflection
        public MyMarshable(@NotNull WireIn wire) {
            readMarshallable(wire);
        }

        public MyMarshable() {
        }
    }
}<|MERGE_RESOLUTION|>--- conflicted
+++ resolved
@@ -1615,13 +1615,6 @@
 
             ExcerptAppender appender = chronicle.createAppender();
             appender.writeDocument(w -> w.writeEventName("hello").text("world0"));
-<<<<<<< HEAD
-            appender.writeDocument(w -> {
-                return;
-            });
-
-            Assert.assertEquals(chronicle.lastIndex(), appender.lastIndexAppended());
-=======
             appender.writeDocument(w -> w.getValueOut().bytes(new byte[0]));
             System.out.println(chronicle.dump());
             Assert.assertEquals(chronicle.lastIndex(),
@@ -1635,10 +1628,14 @@
         try (ChronicleQueue chronicle = new SingleChronicleQueueBuilder(tmpDir)
                 .wireType(this.wireType)
                 .build()) {
->>>>>>> 8cf6df06
 
             ExcerptAppender appender = chronicle.createAppender();
             appender.writeDocument(w -> {
+                return;
+            });
+
+            Assert.assertEquals(chronicle.lastIndex(), appender.lastIndexAppended());
+
             });
             System.out.println(chronicle.dump());
         }
