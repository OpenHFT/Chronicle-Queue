/*
 * Copyright 2016 higherfrequencytrading.com
 *
 * Licensed under the Apache License, Version 2.0 (the "License");
 * you may not use this file except in compliance with the License.
 * You may obtain a copy of the License at
 *
 *     http://www.apache.org/licenses/LICENSE-2.0
 *
 * Unless required by applicable law or agreed to in writing, software
 * distributed under the License is distributed on an "AS IS" BASIS,
 * WITHOUT WARRANTIES OR CONDITIONS OF ANY KIND, either express or implied.
 * See the License for the specific language governing permissions and
 * limitations under the License.
 */
package net.openhft.chronicle.queue.impl.single;

import net.openhft.chronicle.bytes.Bytes;
import net.openhft.chronicle.core.Jvm;
import net.openhft.chronicle.core.OS;
import net.openhft.chronicle.core.annotation.UsedViaReflection;
import net.openhft.chronicle.core.threads.ThreadDump;
import net.openhft.chronicle.core.time.SetTimeProvider;
import net.openhft.chronicle.core.util.StringUtils;
import net.openhft.chronicle.queue.*;
import net.openhft.chronicle.queue.impl.RollingChronicleQueue;
import net.openhft.chronicle.wire.*;
import org.jetbrains.annotations.NotNull;
import org.junit.*;
import org.junit.runner.RunWith;
import org.junit.runners.Parameterized;

import java.io.File;
import java.io.StreamCorruptedException;
import java.util.Arrays;
import java.util.Collection;
import java.util.HashMap;
import java.util.concurrent.*;
import java.util.function.BiConsumer;

import static net.openhft.chronicle.queue.RollCycles.DAILY;
import static org.junit.Assert.*;

@RunWith(Parameterized.class)
public class SingleChronicleQueueTest extends ChronicleQueueTestBase {

    private static final long TIMES = (4L << 20L);
    private final WireType wireType;
    // *************************************************************************
    //
    // TESTS
    //
    // *************************************************************************
    private ThreadDump threadDump;

    /**
     * @param wireType the type of wire
     */
    public SingleChronicleQueueTest(@NotNull WireType wireType) {
        this.wireType = wireType;
    }

    @Parameterized.Parameters
    public static Collection<Object[]> data() {
        return Arrays.asList(new Object[][]{
//                {WireType.TEXT},
                {WireType.BINARY}
                //{ WireType.FIELDLESS_BINARY }
        });
    }

    @Before
    public void threadDump() {
        threadDump = new ThreadDump();
    }

    @After
    public void checkThreadDump() {
        threadDump.assertNoNewThreads();
    }

    @Test
    public void testAppend() {
        try (final RollingChronicleQueue queue = new SingleChronicleQueueBuilder(getTmpDir())
                .wireType(this.wireType)
                .build()) {

            final ExcerptAppender appender = queue.createAppender();
            for (int i = 0; i < 10; i++) {
                final int n = i;
                appender.writeDocument(w -> w.write(TestKey.test).int32(n));
                assertEquals(n, queue.rollCycle().toSequenceNumber(appender.lastIndexAppended()));
            }
        }
    }

    @Test
    public void testWriteWithDocumentReadBytesDifferentThreads() throws InterruptedException {
        try (final ChronicleQueue queue = new SingleChronicleQueueBuilder(getTmpDir())
                .wireType(this.wireType).build()) {

            final String expected = "some long message";

            ExecutorService service1 = Executors.newSingleThreadExecutor();
            service1.submit(() -> {
                final ExcerptAppender appender = queue.createAppender();

                try (final DocumentContext dc = appender.writingDocument()) {
                    dc.wire().writeEventName(() -> "key").text(expected);
                }

            });

            BlockingQueue<Bytes> result = new ArrayBlockingQueue<>(10);
            Bytes b = Bytes.allocateDirect(128);

            ScheduledExecutorService service2 = Executors.newSingleThreadScheduledExecutor();
            service2.scheduleAtFixedRate(() -> {
                final ExcerptTailer tailer = queue.createTailer();
                tailer.readBytes(b);
                if (b.readRemaining() == 0)
                    return;
                b.readPosition(0);
                result.add(b);
                throw new RejectedExecutionException();
            }, 1, 1, TimeUnit.MICROSECONDS);

            final Bytes poll = result.poll(10, TimeUnit.SECONDS);
            final String actual = this.wireType.apply(poll).read(() -> "key")
                    .text();
            Assert.assertEquals(expected, actual);

            service1.shutdown();
            service2.shutdown();
        }
    }

    @Test
    public void testReadingLessBytesThanWritten() {
        try (final ChronicleQueue queue = new SingleChronicleQueueBuilder(getTmpDir())
                .wireType(this.wireType)
                .build()) {

            final ExcerptAppender appender = queue.createAppender();

            final Bytes<byte[]> expected = Bytes.wrapForRead("some long message".getBytes());
            for (int i = 0; i < 10; i++) {

                appender.writeBytes(expected);
            }

            final ExcerptTailer tailer = queue.createTailer();

            // Sequential read
            for (int i = 0; i < 10; i++) {

                Bytes b = Bytes.allocateDirect(8);

                try {
                    tailer.readBytes(b);
                } catch (Error e) {

                }

                Assert.assertEquals(expected.readInt(0), b.readInt(0));
            }
        }
    }

    @Test
    public void testAppendAndRead() throws TimeoutException {
        try (final RollingChronicleQueue queue = new SingleChronicleQueueBuilder(getTmpDir())
                .wireType(this.wireType)
                .build()) {

            final ExcerptAppender appender = queue.createAppender();
            final int cycle = appender.cycle();
            for (int i = 0; i < 10; i++) {
                final int n = i;
                appender.writeDocument(w -> w.write(TestKey.test).int32(n));
                assertEquals(n, queue.rollCycle().toSequenceNumber(appender.lastIndexAppended()));
            }

            final ExcerptTailer tailer = queue.createTailer();

            // Sequential read
            for (int i = 0; i < 10; i++) {
                final int n = i;
                assertTrue(tailer.readDocument(r -> assertEquals(n, r.read(TestKey.test).int32())));
                assertEquals(n + 1, queue.rollCycle().toSequenceNumber(tailer.index()));
            }

            // Random read
            for (int i = 0; i < 10; i++) {
                final int n = i;
                assertTrue("n: " + n, tailer.moveToIndex(queue.rollCycle().toIndex(cycle, n)));
                assertTrue("n: " + n, tailer.readDocument(r -> assertEquals(n, r.read(TestKey.test).int32())));
                assertEquals(n + 1, queue.rollCycle().toSequenceNumber(tailer.index()));
            }
        }
    }

    @Test
    public void testReadAndAppend() {
        try (final ChronicleQueue queue = new SingleChronicleQueueBuilder(getTmpDir())
                .wireType(this.wireType)
                .build()) {

            int[] results = new int[2];

            Thread t = new Thread(() -> {
                try {
                    final ExcerptTailer tailer = queue.createTailer();
                    for (int i = 0; i < 2; ) {
                        boolean read = tailer.readDocument(r -> {
                            int result = r.read(TestKey.test).int32();
                            results[result] = result;
                        });

                        if (read) {
                            i++;
                        } else {
                            // Pause for a little
                            Jvm.pause(10);
                        }
                    }
                } catch (Exception e) {
                    e.printStackTrace();
                    assertTrue(false);
                }
            });
            t.setDaemon(true);
            t.start();

            //Give the tailer thread enough time to initialise before send
            //the messages
            Jvm.pause(500);

            final ExcerptAppender appender = queue.createAppender();
            for (int i = 0; i < 2; i++) {
                final int n = i;
                appender.writeDocument(w -> w.write(TestKey.test).int32(n));
            }

            Jvm.pause(500);

            assertArrayEquals(new int[]{0, 1}, results);
        }
    }

    @Test
    public void testCheckIndexWithWritingDocument() {
        doTestCheckIndex(
                (appender, n) -> {
                    try (final DocumentContext dc = appender.writingDocument()) {
                        dc.wire().writeEventName("").object("" + n);
                    }
                });
    }

    @Test
    public void testCheckIndexWithWritingDocument2() {
        doTestCheckIndex(
                (appender, n) -> {
                    try (final DocumentContext dc = appender.writingDocument()) {
                        dc.wire().bytes().writeUtf8("Hello")
                                .writeStopBit(12345)
                                .writeStopBit(1.2) // float also supported.
                                .writeInt(1);
                    }
                });
    }

    @Test
    public void testCheckIndexWithWriteBytes() {
        doTestCheckIndex(
                (appender, n) -> appender.writeBytes(Bytes.from("Message-" + n)));
    }

    @Test
    public void testCheckIndexWithWriteBytes2() {
        doTestCheckIndex(
                (appender, n) -> appender.writeBytes(b -> b.append8bit("Message-").append(n)));
    }

    @Test
    public void testCheckIndexWithWriteBytes3() {
        doTestCheckIndex(
                (appender, n) -> appender.writeBytes(b ->
                        b.writeUtf8("Hello")
                                .writeStopBit(12345)
                                .writeStopBit(1.2) // float also supported.
                                .writeInt(1)));
    }

    @Test
    public void testCheckIndexWithWriteMap() {
        doTestCheckIndex(
                (appender, n) -> appender.writeMap(new HashMap<String, String>() {{
                    put("key", "Message-" + n);
                }}));
    }

    @Test
    public void testCheckIndexWithWriteText() {
        doTestCheckIndex(
                (appender, n) -> appender.writeText("Message-" + n)
        );
    }

    void doTestCheckIndex(BiConsumer<ExcerptAppender, Integer> writeTo) {
        SetTimeProvider stp = new SetTimeProvider();
        stp.currentTimeMillis(System.currentTimeMillis() - 3 * 86400_000L);
        File tmpDir = getTmpDir();
        try (final ChronicleQueue queue = new SingleChronicleQueueBuilder(tmpDir)
                .wireType(this.wireType)
                .timeProvider(stp)
                .build()) {

            final ExcerptAppender appender = queue.createAppender();
            ExcerptTailer tailer = queue.createTailer();
            int cycle = appender.cycle();
            for (int i = 0; i <= 5; i++) {
                final int n = i;

                writeTo.accept(appender, n);

                try (DocumentContext dc = tailer.readingDocument()) {
                    long index = tailer.index();
                    assertEquals(cycle + i, DAILY.toCycle(index));
                }
                stp.currentTimeMillis(stp.currentTimeMillis() + 86400_000L);

            }
        }
    }

    @Test
    public void testAppendAndReadWithRollingB() {
        SetTimeProvider stp = new SetTimeProvider();
        stp.currentTimeMillis(System.currentTimeMillis() - 3 * 86400_000L);

        File tmpDir = getTmpDir();
        try (final ChronicleQueue queue = new SingleChronicleQueueBuilder(tmpDir)
                .wireType(this.wireType)
                .timeProvider(stp)
                .build()) {

            final ExcerptAppender appender = queue.createAppender();
            appender.writeDocument(w -> w.write(TestKey.test).int32(0));
            appender.writeDocument(w -> w.write(TestKey.test2).int32(1000));
            int cycle = appender.cycle();
            for (int i = 1; i <= 5; i++) {
                stp.currentTimeMillis(stp.currentTimeMillis() + 86400_000L);
                final int n = i;
                appender.writeDocument(w -> w.write(TestKey.test).int32(n));
                assertEquals(cycle + i, appender.cycle());
                appender.writeDocument(w -> w.write(TestKey.test2).int32(n + 1000));
                assertEquals(cycle + i, appender.cycle());
            }

            /* Note this means the file has rolled
            --- !!not-ready-meta-data! #binary
            ...
             */
            assertEquals("--- !!meta-data #binary\n" +
                    "header: !SCQStore {\n" +
                    "  wireType: !WireType BINARY,\n" +
                    "  writePosition: 311,\n" +
                    "  roll: !SCQSRoll {\n" +
                    "    length: 86400000,\n" +
                    "    format: yyyyMMdd,\n" +
                    "    epoch: 0\n" +
                    "  },\n" +
                    "  indexing: !SCQSIndexing {\n" +
                    "    indexCount: !int 16384,\n" +
                    "    indexSpacing: 16,\n" +
                    "    index2Index: 0,\n" +
                    "    lastIndex: 0\n" +
                    "  },\n" +
                    "  lastAcknowledgedIndexReplicated: 0\n" +
                    "}\n" +
                    "# position: 288\n" +
                    "--- !!data #binary\n" +
                    "test: 0\n" +
                    "# position: 298\n" +
                    "--- !!data #binary\n" +
                    "test2: !int 1000\n" +
                    "# position: 311\n" +
                    "--- !!not-ready-meta-data! #binary\n" +
                    "...\n" +
                    "# 83885765 bytes remaining\n" +
                    "--- !!meta-data #binary\n" +
                    "header: !SCQStore {\n" +
                    "  wireType: !WireType BINARY,\n" +
                    "  writePosition: 311,\n" +
                    "  roll: !SCQSRoll {\n" +
                    "    length: 86400000,\n" +
                    "    format: yyyyMMdd,\n" +
                    "    epoch: 0\n" +
                    "  },\n" +
                    "  indexing: !SCQSIndexing {\n" +
                    "    indexCount: !int 16384,\n" +
                    "    indexSpacing: 16,\n" +
                    "    index2Index: 0,\n" +
                    "    lastIndex: 0\n" +
                    "  },\n" +
                    "  lastAcknowledgedIndexReplicated: 0\n" +
                    "}\n" +
                    "# position: 288\n" +
                    "--- !!data #binary\n" +
                    "test: 1\n" +
                    "# position: 298\n" +
                    "--- !!data #binary\n" +
                    "test2: !int 1001\n" +
                    "# position: 311\n" +
                    "--- !!not-ready-meta-data! #binary\n" +
                    "...\n" +
                    "# 83885765 bytes remaining\n" +
                    "--- !!meta-data #binary\n" +
                    "header: !SCQStore {\n" +
                    "  wireType: !WireType BINARY,\n" +
                    "  writePosition: 311,\n" +
                    "  roll: !SCQSRoll {\n" +
                    "    length: 86400000,\n" +
                    "    format: yyyyMMdd,\n" +
                    "    epoch: 0\n" +
                    "  },\n" +
                    "  indexing: !SCQSIndexing {\n" +
                    "    indexCount: !int 16384,\n" +
                    "    indexSpacing: 16,\n" +
                    "    index2Index: 0,\n" +
                    "    lastIndex: 0\n" +
                    "  },\n" +
                    "  lastAcknowledgedIndexReplicated: 0\n" +
                    "}\n" +
                    "# position: 288\n" +
                    "--- !!data #binary\n" +
                    "test: 2\n" +
                    "# position: 298\n" +
                    "--- !!data #binary\n" +
                    "test2: !int 1002\n" +
                    "# position: 311\n" +
                    "--- !!not-ready-meta-data! #binary\n" +
                    "...\n" +
                    "# 83885765 bytes remaining\n" +
                    "--- !!meta-data #binary\n" +
                    "header: !SCQStore {\n" +
                    "  wireType: !WireType BINARY,\n" +
                    "  writePosition: 311,\n" +
                    "  roll: !SCQSRoll {\n" +
                    "    length: 86400000,\n" +
                    "    format: yyyyMMdd,\n" +
                    "    epoch: 0\n" +
                    "  },\n" +
                    "  indexing: !SCQSIndexing {\n" +
                    "    indexCount: !int 16384,\n" +
                    "    indexSpacing: 16,\n" +
                    "    index2Index: 0,\n" +
                    "    lastIndex: 0\n" +
                    "  },\n" +
                    "  lastAcknowledgedIndexReplicated: 0\n" +
                    "}\n" +
                    "# position: 288\n" +
                    "--- !!data #binary\n" +
                    "test: 3\n" +
                    "# position: 298\n" +
                    "--- !!data #binary\n" +
                    "test2: !int 1003\n" +
                    "# position: 311\n" +
                    "--- !!not-ready-meta-data! #binary\n" +
                    "...\n" +
                    "# 83885765 bytes remaining\n" +
                    "--- !!meta-data #binary\n" +
                    "header: !SCQStore {\n" +
                    "  wireType: !WireType BINARY,\n" +
                    "  writePosition: 311,\n" +
                    "  roll: !SCQSRoll {\n" +
                    "    length: 86400000,\n" +
                    "    format: yyyyMMdd,\n" +
                    "    epoch: 0\n" +
                    "  },\n" +
                    "  indexing: !SCQSIndexing {\n" +
                    "    indexCount: !int 16384,\n" +
                    "    indexSpacing: 16,\n" +
                    "    index2Index: 0,\n" +
                    "    lastIndex: 0\n" +
                    "  },\n" +
                    "  lastAcknowledgedIndexReplicated: 0\n" +
                    "}\n" +
                    "# position: 288\n" +
                    "--- !!data #binary\n" +
                    "test: 4\n" +
                    "# position: 298\n" +
                    "--- !!data #binary\n" +
                    "test2: !int 1004\n" +
                    "# position: 311\n" +
                    "--- !!not-ready-meta-data! #binary\n" +
                    "...\n" +
                    "# 83885765 bytes remaining\n" +
                    "--- !!meta-data #binary\n" +
                    "header: !SCQStore {\n" +
                    "  wireType: !WireType BINARY,\n" +
                    "  writePosition: 311,\n" +
                    "  roll: !SCQSRoll {\n" +
                    "    length: 86400000,\n" +
                    "    format: yyyyMMdd,\n" +
                    "    epoch: 0\n" +
                    "  },\n" +
                    "  indexing: !SCQSIndexing {\n" +
                    "    indexCount: !int 16384,\n" +
                    "    indexSpacing: 16,\n" +
                    "    index2Index: 0,\n" +
                    "    lastIndex: 0\n" +
                    "  },\n" +
                    "  lastAcknowledgedIndexReplicated: 0\n" +
                    "}\n" +
                    "# position: 288\n" +
                    "--- !!data #binary\n" +
                    "test: 5\n" +
                    "# position: 298\n" +
                    "--- !!data #binary\n" +
                    "test2: !int 1005\n" +
                    "...\n" +
                    "# 83885765 bytes remaining\n", queue.dump());

            final ExcerptTailer tailer = queue.createTailer().toStart();
            for (int i = 0; i < 6; i++) {
                final int n = i;
                boolean condition = tailer.readDocument(r -> assertEquals(n,
                        r.read(TestKey.test).int32()));
                assertTrue("i : " + i, condition);
                assertEquals(cycle + i, tailer.cycle());

                boolean condition2 = tailer.readDocument(r -> assertEquals(n + 1000,
                        r.read(TestKey.test2).int32()));
                assertTrue("i2 : " + i, condition2);
                assertEquals(cycle + i, tailer.cycle());
            }
        }
    }

    @Test
    public void testAppendAndReadWithRollingR() throws StreamCorruptedException {

        File tmpDir = getTmpDir();
        try (final RollingChronicleQueue queue = new SingleChronicleQueueBuilder(tmpDir)
                .wireType(this.wireType)
                .indexCount(8)
                .indexSpacing(1)
                .build()) {

            int cycle = queue.rollCycle().current(System::currentTimeMillis, 0) - 3;

            final ExcerptAppender appender = queue.createAppender();
            Wire wire = new BinaryWire(Bytes.allocateDirect(64));
            for (int i = 0; i < 6; i++) {
                long index = queue.rollCycle().toIndex(cycle + i, 0);
                wire.clear();
                wire.write(TestKey.test).int32(i);
                appender.writeBytes(index, wire.bytes());
                wire.clear();
                wire.write(TestKey.test2).int32(i + 1000);
                appender.writeBytes(index + 1, wire.bytes());
            }

            /* Note this means the file has rolled
            --- !!not-ready-meta-data! #binary
            ...
             */
            assertEquals("--- !!meta-data #binary\n" +
                    "header: !SCQStore {\n" +
                    "  wireType: !WireType BINARY,\n" +
                    "  writePosition: 415,\n" +
                    "  roll: !SCQSRoll {\n" +
                    "    length: 86400000,\n" +
                    "    format: yyyyMMdd,\n" +
                    "    epoch: 0\n" +
                    "  },\n" +
                    "  indexing: !SCQSIndexing {\n" +
                    "    indexCount: 8,\n" +
                    "    indexSpacing: 1,\n" +
                    "    index2Index: 288,\n" +
                    "    lastIndex: 0\n" +
                    "  },\n" +
                    "  lastAcknowledgedIndexReplicated: 0\n" +
                    "}\n" +
                    "# position: 288\n" +
                    "--- !!meta-data #binary\n" +
                    "index2index: [\n" +
                    "  # length: 8, used: 0\n" +
                    "  0, 0, 0, 0, 0, 0, 0, 0\n" +
                    "]\n" +
                    "# position: 392\n" +
                    "--- !!data #binary\n" +
                    "test: 0\n" +
                    "# position: 402\n" +
                    "--- !!data #binary\n" +
                    "test2: !int 1000\n" +
                    "# position: 415\n" +
                    "--- !!not-ready-meta-data! #binary\n" +
                    "...\n" +
                    "# 83885661 bytes remaining\n" +
                    "--- !!meta-data #binary\n" +
                    "header: !SCQStore {\n" +
                    "  wireType: !WireType BINARY,\n" +
                    "  writePosition: 415,\n" +
                    "  roll: !SCQSRoll {\n" +
                    "    length: 86400000,\n" +
                    "    format: yyyyMMdd,\n" +
                    "    epoch: 0\n" +
                    "  },\n" +
                    "  indexing: !SCQSIndexing {\n" +
                    "    indexCount: 8,\n" +
                    "    indexSpacing: 1,\n" +
                    "    index2Index: 288,\n" +
                    "    lastIndex: 0\n" +
                    "  },\n" +
                    "  lastAcknowledgedIndexReplicated: 0\n" +
                    "}\n" +
                    "# position: 288\n" +
                    "--- !!meta-data #binary\n" +
                    "index2index: [\n" +
                    "  # length: 8, used: 0\n" +
                    "  0, 0, 0, 0, 0, 0, 0, 0\n" +
                    "]\n" +
                    "# position: 392\n" +
                    "--- !!data #binary\n" +
                    "test: 1\n" +
                    "# position: 402\n" +
                    "--- !!data #binary\n" +
                    "test2: !int 1001\n" +
                    "# position: 415\n" +
                    "--- !!not-ready-meta-data! #binary\n" +
                    "...\n" +
                    "# 83885661 bytes remaining\n" +
                    "--- !!meta-data #binary\n" +
                    "header: !SCQStore {\n" +
                    "  wireType: !WireType BINARY,\n" +
                    "  writePosition: 415,\n" +
                    "  roll: !SCQSRoll {\n" +
                    "    length: 86400000,\n" +
                    "    format: yyyyMMdd,\n" +
                    "    epoch: 0\n" +
                    "  },\n" +
                    "  indexing: !SCQSIndexing {\n" +
                    "    indexCount: 8,\n" +
                    "    indexSpacing: 1,\n" +
                    "    index2Index: 288,\n" +
                    "    lastIndex: 0\n" +
                    "  },\n" +
                    "  lastAcknowledgedIndexReplicated: 0\n" +
                    "}\n" +
                    "# position: 288\n" +
                    "--- !!meta-data #binary\n" +
                    "index2index: [\n" +
                    "  # length: 8, used: 0\n" +
                    "  0, 0, 0, 0, 0, 0, 0, 0\n" +
                    "]\n" +
                    "# position: 392\n" +
                    "--- !!data #binary\n" +
                    "test: 2\n" +
                    "# position: 402\n" +
                    "--- !!data #binary\n" +
                    "test2: !int 1002\n" +
                    "# position: 415\n" +
                    "--- !!not-ready-meta-data! #binary\n" +
                    "...\n" +
                    "# 83885661 bytes remaining\n" +
                    "--- !!meta-data #binary\n" +
                    "header: !SCQStore {\n" +
                    "  wireType: !WireType BINARY,\n" +
                    "  writePosition: 415,\n" +
                    "  roll: !SCQSRoll {\n" +
                    "    length: 86400000,\n" +
                    "    format: yyyyMMdd,\n" +
                    "    epoch: 0\n" +
                    "  },\n" +
                    "  indexing: !SCQSIndexing {\n" +
                    "    indexCount: 8,\n" +
                    "    indexSpacing: 1,\n" +
                    "    index2Index: 288,\n" +
                    "    lastIndex: 0\n" +
                    "  },\n" +
                    "  lastAcknowledgedIndexReplicated: 0\n" +
                    "}\n" +
                    "# position: 288\n" +
                    "--- !!meta-data #binary\n" +
                    "index2index: [\n" +
                    "  # length: 8, used: 0\n" +
                    "  0, 0, 0, 0, 0, 0, 0, 0\n" +
                    "]\n" +
                    "# position: 392\n" +
                    "--- !!data #binary\n" +
                    "test: 3\n" +
                    "# position: 402\n" +
                    "--- !!data #binary\n" +
                    "test2: !int 1003\n" +
                    "# position: 415\n" +
                    "--- !!not-ready-meta-data! #binary\n" +
                    "...\n" +
                    "# 83885661 bytes remaining\n" +
                    "--- !!meta-data #binary\n" +
                    "header: !SCQStore {\n" +
                    "  wireType: !WireType BINARY,\n" +
                    "  writePosition: 415,\n" +
                    "  roll: !SCQSRoll {\n" +
                    "    length: 86400000,\n" +
                    "    format: yyyyMMdd,\n" +
                    "    epoch: 0\n" +
                    "  },\n" +
                    "  indexing: !SCQSIndexing {\n" +
                    "    indexCount: 8,\n" +
                    "    indexSpacing: 1,\n" +
                    "    index2Index: 288,\n" +
                    "    lastIndex: 0\n" +
                    "  },\n" +
                    "  lastAcknowledgedIndexReplicated: 0\n" +
                    "}\n" +
                    "# position: 288\n" +
                    "--- !!meta-data #binary\n" +
                    "index2index: [\n" +
                    "  # length: 8, used: 0\n" +
                    "  0, 0, 0, 0, 0, 0, 0, 0\n" +
                    "]\n" +
                    "# position: 392\n" +
                    "--- !!data #binary\n" +
                    "test: 4\n" +
                    "# position: 402\n" +
                    "--- !!data #binary\n" +
                    "test2: !int 1004\n" +
                    "# position: 415\n" +
                    "--- !!not-ready-meta-data! #binary\n" +
                    "...\n" +
                    "# 83885661 bytes remaining\n" +
                    "--- !!meta-data #binary\n" +
                    "header: !SCQStore {\n" +
                    "  wireType: !WireType BINARY,\n" +
                    "  writePosition: 415,\n" +
                    "  roll: !SCQSRoll {\n" +
                    "    length: 86400000,\n" +
                    "    format: yyyyMMdd,\n" +
                    "    epoch: 0\n" +
                    "  },\n" +
                    "  indexing: !SCQSIndexing {\n" +
                    "    indexCount: 8,\n" +
                    "    indexSpacing: 1,\n" +
                    "    index2Index: 288,\n" +
                    "    lastIndex: 0\n" +
                    "  },\n" +
                    "  lastAcknowledgedIndexReplicated: 0\n" +
                    "}\n" +
                    "# position: 288\n" +
                    "--- !!meta-data #binary\n" +
                    "index2index: [\n" +
                    "  # length: 8, used: 0\n" +
                    "  0, 0, 0, 0, 0, 0, 0, 0\n" +
                    "]\n" +
                    "# position: 392\n" +
                    "--- !!data #binary\n" +
                    "test: 5\n" +
                    "# position: 402\n" +
                    "--- !!data #binary\n" +
                    "test2: !int 1005\n" +
                    "...\n" +
                    "# 83885661 bytes remaining\n", queue.dump());

            final ExcerptTailer tailer = queue.createTailer().toStart();
            for (int i = 0; i < 6; i++) {
                final int n = i;
                boolean condition = tailer.readDocument(r -> assertEquals(n,
                        r.read(TestKey.test).int32()));
                assertTrue("i : " + i, condition);
                assertEquals(cycle + i, tailer.cycle());

                boolean condition2 = tailer.readDocument(r -> assertEquals(n + 1000,
                        r.read(TestKey.test2).int32()));
                assertTrue("i2 : " + i, condition2);
                assertEquals(cycle + i, tailer.cycle());
            }
        }
    }

    @Test
    public void testAppendAndReadAtIndex() throws TimeoutException {
        try (final RollingChronicleQueue queue = new SingleChronicleQueueBuilder(getTmpDir())
                .wireType(this.wireType)
                .build()) {

            final ExcerptAppender appender = queue.createAppender();
            appender.cycle();
            for (int i = 0; i < 5; i++) {
                final int n = i;
                appender.writeDocument(w -> w.write(TestKey.test).int32(n));
                assertEquals(i, queue.rollCycle().toSequenceNumber(appender.lastIndexAppended()));
            }

            final ExcerptTailer tailer = queue.createTailer();
            for (int i = 0; i < 5; i++) {
                final long index = queue.rollCycle().toIndex(appender.cycle(), i);
                assertTrue(tailer.moveToIndex(index));

                final int n = i;
                assertTrue(tailer.readDocument(r -> assertEquals(n, queue.rollCycle().toSequenceNumber(r.read(TestKey.test)
                        .int32()))));
                assertEquals(n + 1, queue.rollCycle().toSequenceNumber(tailer.index()));
            }
        }
    }

    @Test
    public void testSimpleWire() {
        try (final ChronicleQueue chronicle = new SingleChronicleQueueBuilder(getTmpDir())
                .wireType(this.wireType)
                .build()) {

            final ExcerptAppender appender = chronicle.createAppender();
            appender.writeDocument(wire -> wire.write(() -> "FirstName").text("Steve"));
            appender.writeDocument(wire -> wire.write(() -> "Surname").text("Jobs"));

            StringBuilder first = new StringBuilder();
            StringBuilder surname = new StringBuilder();

            final ExcerptTailer tailer = chronicle.createTailer();

            tailer.readDocument(wire -> wire.read(() -> "FirstName").text(first));
            tailer.readDocument(wire -> wire.read(() -> "Surname").text(surname));
            Assert.assertEquals("Steve Jobs", first + " " + surname);
        }
    }


    @Test
    public void testIndexWritingDocument() {
        try (final ChronicleQueue chronicle = new SingleChronicleQueueBuilder(getTmpDir())
                .wireType(this.wireType)
                .build()) {

            final ExcerptAppender appender = chronicle.createAppender();

            long index;
            try (DocumentContext dc = appender.writingDocument()) {
                dc.metaData(true);
                dc.wire().write(() -> "FirstName").text("Quartilla");
                index = dc.index();
            }

            Assert.assertEquals(index, appender.lastIndexAppended());
        }
    }

    @Test
    public void testReadingWritingMarshallableDocument() {

        try (final ChronicleQueue chronicle = new SingleChronicleQueueBuilder(getTmpDir())
                .wireType(this.wireType)
                .build()) {

            MyMarshable myMarshable = new MyMarshable();

            final ExcerptAppender appender = chronicle.createAppender();

            try (DocumentContext dc = appender.writingDocument()) {
                dc.wire().write("myMarshable").typedMarshallable(myMarshable);
            }

            ExcerptTailer tailer = chronicle.createTailer();

            try (DocumentContext dc = tailer.readingDocument()) {

                Assert.assertEquals(myMarshable, dc.wire().read(() -> "myMarshable").typedMarshallable());
            }

        }
    }

    @Test
    public void testMetaData() {
        try (final ChronicleQueue chronicle = new SingleChronicleQueueBuilder(getTmpDir())
                .wireType(this.wireType)
                .build()) {

            final ExcerptAppender appender = chronicle.createAppender();

            try (DocumentContext dc = appender.writingDocument()) {
                dc.metaData(true);
                dc.wire().write(() -> "FirstName").text("Quartilla");
            }

            try (DocumentContext dc = appender.writingDocument()) {
                dc.wire().write(() -> "FirstName").text("Rob");
            }

            try (DocumentContext dc = appender.writingDocument()) {
                dc.metaData(true);
                dc.wire().write(() -> "FirstName").text("Steve");
            }

            final ExcerptTailer tailer = chronicle.createTailer();

            StringBuilder event = new StringBuilder();
            while (true) {
                try (DocumentContext dc = tailer.readingDocument(true)) {
                    assertTrue(dc.isMetaData());
                    ValueIn in = dc.wire().read(event);
                    if (!StringUtils.isEqual(event, "FirstName"))
                        continue;

                    in.text("Quartilla", Assert::assertEquals);
                    break;
                }
            }

            try (DocumentContext dc = tailer.readingDocument(true)) {
                assertTrue(dc.isData());
                dc.wire().read(() -> "FirstName").text("Rob", Assert::assertEquals);
            }

            try (DocumentContext dc = tailer.readingDocument(true)) {
                assertTrue(dc.isMetaData());
                dc.wire().read(() -> "FirstName").text("Steve", Assert::assertEquals);
            }
        }
    }

    @Test
    public void testReadingSecondDocumentNotExist() {
        try (final ChronicleQueue chronicle = new SingleChronicleQueueBuilder(getTmpDir())
                .wireType(this.wireType)
                .build()) {

            final ExcerptAppender appender = chronicle.createAppender();

            try (DocumentContext dc = appender.writingDocument()) {

                dc.wire().write(() -> "FirstName").text("Quartilla");
            }

            final ExcerptTailer tailer = chronicle.createTailer();

            try (DocumentContext dc = tailer.readingDocument()) {
                String text = dc.wire().read(() -> "FirstName").text();
                Assert.assertEquals("Quartilla", text);
            }

            try (DocumentContext dc = tailer.readingDocument()) {
                assertFalse(dc.isPresent());
            }
        }
    }

    @Test
    public void testReadingSecondDocumentNotExistIncludingMeta() {
        try (final ChronicleQueue chronicle = new SingleChronicleQueueBuilder(getTmpDir())
                .wireType(this.wireType)
                .build()) {

            final ExcerptAppender appender = chronicle.createAppender();

            try (DocumentContext dc = appender.writingDocument()) {

                dc.wire().write(() -> "FirstName").text("Quartilla");
            }

            final ExcerptTailer tailer = chronicle.createTailer();
            StringBuilder event = new StringBuilder();
            while (true) {
                try (DocumentContext dc = tailer.readingDocument(true)) {

                    ValueIn in = dc.wire().read(event);
                    if (!StringUtils.isEqual(event, "FirstName"))
                        continue;

                    in.text("Quartilla", Assert::assertEquals);
                    break;
                }
            }

            try (DocumentContext dc = tailer.readingDocument()) {
                assertFalse(dc.isPresent());
            }
        }
    }

    @Test
    public void testSimpleByteTest() {
        try (final ChronicleQueue chronicle = new SingleChronicleQueueBuilder(getTmpDir())
                .wireType(this.wireType)
                .build()) {

            final ExcerptAppender appender = chronicle.createAppender();
            appender.writeBytes(Bytes.allocateDirect("Steve".getBytes()));
            appender.writeBytes(Bytes.allocateDirect("Jobs".getBytes()));
            final ExcerptTailer tailer = chronicle.createTailer();
            Bytes bytes = Bytes.elasticByteBuffer();
            tailer.readBytes(bytes);
            Assert.assertEquals("Steve", bytes.toString());
            tailer.readBytes(bytes);
            Assert.assertEquals("Jobs", bytes.toString());
        }
    }

    @Test
    public void testReadAtIndex() throws TimeoutException {
        try (final RollingChronicleQueue queue = new SingleChronicleQueueBuilder(getTmpDir())
                .wireType(this.wireType)
                .indexCount(8)
                .indexSpacing(8)
                .build()) {
            final ExcerptAppender appender = queue.createAppender();

            // create 100 documents
            for (int i = 0; i < 100; i++) {
                final int j = i;
                appender.writeDocument(wire -> wire.write(() -> "key").text("value=" + j));
            }
            long lastIndex = appender.lastIndexAppended();

            final int cycle = queue.rollCycle().toCycle(lastIndex);
            assertEquals(queue.firstCycle(), cycle);
            assertEquals(queue.lastCycle(), cycle);
            final ExcerptTailer tailer = queue.createTailer();

            //   QueueDumpMain.dump(file, new PrintWriter(System.out));

            StringBuilder sb = new StringBuilder();

            for (int i : new int[]{0, 8, 7, 9, 64, 65, 66}) {
                assertTrue("i: " + i,
                        tailer.moveToIndex(
                                queue.rollCycle().toIndex(cycle, i)));
                tailer.readDocument(wire -> wire.read(() -> "key").text(sb));
                Assert.assertEquals("value=" + i, sb.toString());
            }
        }
    }

    @Ignore("long running test")
    @Test
    public void testReadAtIndex4MB() throws TimeoutException {
        try (final RollingChronicleQueue queue = new SingleChronicleQueueBuilder(getTmpDir())
                .wireType(this.wireType)
                .build()) {
            final ExcerptAppender appender = queue.createAppender();

            System.out.print("Percent written=");

            // create 100 documents
            for (long i = 0; i < TIMES; i++) {
                final long j = i;
                appender.writeDocument(wire -> wire.write(() -> "key").text("value=" + j));

                if (i % (TIMES / 20) == 0) {
                    System.out.println("" + (i * 100 / TIMES) + "%, ");
                }
            }
            long lastIndex = appender.lastIndexAppended();

            final int cycle = queue.rollCycle().toCycle(lastIndex);

            final ExcerptTailer tailer = queue.createTailer();

            //   QueueDumpMain.dump(file, new PrintWriter(System.out));

            StringBuilder sb = new StringBuilder();

            for (long i = 0; i < (4L << 20L); i++) {
                tailer.moveToIndex(queue.rollCycle().toIndex(cycle, i));
                tailer.readDocument(wire -> wire.read(() -> "key").text(sb));
                Assert.assertEquals("value=" + i, sb.toString());
                if (i % (TIMES / 20) == 0) {
                    System.out.println("Percent read= " + (i * 100 / TIMES) + "%");
                }
            }
        }
    }

    @Test
    public void testLastWrittenIndexPerAppender() {
        try (final RollingChronicleQueue queue = new SingleChronicleQueueBuilder(getTmpDir())
                .wireType(this.wireType)
                .build()) {
            final ExcerptAppender appender = queue.createAppender();

            appender.writeDocument(wire -> wire.write(() -> "key").text("test"));
            Assert.assertEquals(0, queue.rollCycle().toSequenceNumber(appender.lastIndexAppended()));
        }
    }

    @Test(expected = IllegalStateException.class)
    public void testLastWrittenIndexPerAppenderNoData() {
        try (final ChronicleQueue chronicle = new SingleChronicleQueueBuilder(getTmpDir())
                .wireType(this.wireType)
                .build()) {
            final ExcerptAppender appender = chronicle.createAppender();
            appender.lastIndexAppended();
            Assert.fail();
        }
    }

    @Test
    public void testLastIndexPerChronicle() {
        try (final ChronicleQueue chronicle = new SingleChronicleQueueBuilder(getTmpDir())
                .wireType(this.wireType)
                .build()) {

            final ExcerptAppender appender = chronicle.createAppender();

            appender.writeDocument(wire -> wire.write(() -> "key").text("test"));
            Assert.assertEquals(appender.lastIndexAppended(), chronicle.lastIndex());
        }
    }

    @Test
    public void testHeaderIndexReadAtIndex() throws TimeoutException {
        try (final RollingChronicleQueue queue = new SingleChronicleQueueBuilder(getTmpDir())
                .wireType(this.wireType)
                .build()) {

            final ExcerptAppender appender = queue.createAppender();
            final int cycle = appender.cycle();
            // create 100 documents
            for (int i = 0; i < 100; i++) {
                final int j = i;
                appender.writeDocument(wire -> wire.write(() -> "key").text("value=" + j));
            }

            final ExcerptTailer tailer = queue.createTailer();
            assertTrue(tailer.moveToIndex(queue.rollCycle().toIndex(cycle, 0)));

            StringBuilder sb = new StringBuilder();
            tailer.readDocument(wire -> wire.read(() -> "key").text(sb));

            Assert.assertEquals("value=0", sb.toString());
        }
    }

    /**
     * test that if we make EPOC the current time, then the cycle is == 0
     *
     * @
     */
    @Test
    public void testEPOC() {
        try (final ChronicleQueue chronicle = new SingleChronicleQueueBuilder(getTmpDir())
                .wireType(this.wireType)
                .epoch(System.currentTimeMillis())
                .rollCycle(RollCycles.HOURLY)
                .build()) {

            final ExcerptAppender appender = chronicle.createAppender();
            appender.writeDocument(wire -> wire.write(() -> "key").text("value=v"));
            Assert.assertTrue(appender.cycle() == 0);
        }

    }

    @Test
    public void testIndex() throws TimeoutException {
        try (final RollingChronicleQueue queue = new SingleChronicleQueueBuilder(getTmpDir())
                .wireType(this.wireType)
                .rollCycle(RollCycles.HOURLY)
                .build()) {

            final ExcerptAppender appender = queue.createAppender();
            int cycle = appender.cycle();

            // create 100 documents
            for (int i = 0; i < 5; i++) {
                final int j = i;
                appender.writeDocument(wire -> wire.write(() -> "key").text("value=" + j));
                if (i == 2) {
                    final long cycle1 = queue.rollCycle().toCycle(appender.lastIndexAppended());
                    Assert.assertEquals(cycle1, cycle);
                }
            }

            final ExcerptTailer tailer = queue.createTailer();
            tailer.moveToIndex(queue.rollCycle().toIndex(cycle, 2));

            StringBuilder sb = new StringBuilder();
            tailer.readDocument(wire -> wire.read(() -> "key").text(sb));
            Assert.assertEquals("value=2", sb.toString());

            tailer.readDocument(wire -> wire.read(() -> "key").text(sb));
            Assert.assertEquals("value=3", sb.toString());

            tailer.readDocument(wire -> wire.read(() -> "key").text(sb));
            Assert.assertEquals("value=4", sb.toString());
        }
    }

    @Test
    public void testReadingDocument() {
        try (final RollingChronicleQueue queue = new SingleChronicleQueueBuilder(getTmpDir())
                .wireType(this.wireType)
                .rollCycle(RollCycles.HOURLY)
                .build()) {

            final ExcerptAppender appender = queue.createAppender();
            long cycle = appender.cycle();

            // create 100 documents
            for (int i = 0; i < 5; i++) {
                final int j = i;
                appender.writeDocument(wire -> wire.write(() -> "key").text("value=" + j));
                if (i == 2) {
                    final long cycle1 = queue.rollCycle().toCycle(appender.lastIndexAppended());
                    Assert.assertEquals(cycle1, cycle);
                }
            }

            final ExcerptTailer tailer = queue.createTailer();

            final StringBuilder sb = Wires.acquireStringBuilder();

            try (final DocumentContext dc = tailer.readingDocument()) {
                assert dc.isPresent();
                assert dc.isData();
                dc.wire().read(() -> "key").text(sb);
                Assert.assertEquals("value=0", sb.toString());
            }

            try (final DocumentContext dc = tailer.readingDocument()) {
                assert dc.isPresent();
                assert dc.isData();
                dc.wire().read(() -> "key").text(sb);
                Assert.assertEquals("value=1", sb.toString());
            }

            try (final DocumentContext dc = tailer.readingDocument()) {
                assert dc.isPresent();
                assert dc.isData();
                dc.wire().read(() -> "key").text(sb);
                Assert.assertEquals("value=2", sb.toString());
            }

            try (final DocumentContext dc = tailer.readingDocument()) {
                assert dc.isPresent();
                assert dc.isData();
                dc.wire().read(() -> "key").text(sb);
                Assert.assertEquals("value=3", sb.toString());
            }

            try (final DocumentContext dc = tailer.readingDocument()) {
                assert dc.isPresent();
                assert dc.isData();
                dc.wire().read(() -> "key").text(sb);
                Assert.assertEquals("value=4", sb.toString());
            }

            try (final DocumentContext dc = tailer.readingDocument()) {
                assert !dc.isPresent();
                assert !dc.isData();
                assert !dc.isMetaData();
            }
        }
    }

    @Test
    public void testReadingDocumentWithFirstAMove() throws TimeoutException {

        try (final RollingChronicleQueue queue = new SingleChronicleQueueBuilder(getTmpDir())
                .wireType(this.wireType)
                .rollCycle(RollCycles.HOURLY)
                .build()) {

            final ExcerptAppender appender = queue.createAppender();
            int cycle = appender.cycle();

            // create 100 documents
            for (int i = 0; i < 5; i++) {
                final int j = i;
                appender.writeDocument(wire -> wire.write(() -> "key").text("value=" + j));
                if (i == 2) {
                    final long cycle1 = queue.rollCycle().toCycle(appender.lastIndexAppended());
                    Assert.assertEquals(cycle1, cycle);
                }
            }

            final ExcerptTailer tailer = queue.createTailer();
            tailer.moveToIndex(queue.rollCycle().toIndex(cycle, 2));

            final StringBuilder sb = Wires.acquireStringBuilder();

            try (final DocumentContext dc = tailer.readingDocument()) {
                assert dc.isPresent();
                assert dc.isData();
                dc.wire().read(() -> "key").text(sb);
                Assert.assertEquals("value=2", sb.toString());
            }

            try (final DocumentContext dc = tailer.readingDocument()) {
                assert dc.isPresent();
                assert dc.isData();
                dc.wire().read(() -> "key").text(sb);
                Assert.assertEquals("value=3", sb.toString());
            }

            try (final DocumentContext dc = tailer.readingDocument()) {
                assert dc.isPresent();
                assert dc.isData();
                dc.wire().read(() -> "key").text(sb);
                Assert.assertEquals("value=4", sb.toString());
            }

            try (final DocumentContext dc = tailer.readingDocument()) {
                assert !dc.isPresent();
                assert !dc.isData();
                assert !dc.isMetaData();
            }
        }
    }

    // TODO Test fails if you are at Epoch.
    @Test
    public void testReadingDocumentWithFirstAMoveWithEpoch() throws TimeoutException {

        try (final RollingChronicleQueue queue = new SingleChronicleQueueBuilder(getTmpDir())
                .wireType(this.wireType)
                .rollCycle(RollCycles.HOURLY)
                .epoch(System.currentTimeMillis() - TimeUnit.DAYS.toMillis(1))
                .build()) {

            final ExcerptAppender appender = queue.createAppender();
            int cycle = appender.cycle();

            // create 100 documents
            for (int i = 0; i < 5; i++) {
                final int j = i;
                appender.writeDocument(wire -> wire.write(() -> "key").text("value=" + j));
                if (i == 2) {
                    final long cycle1 = queue.rollCycle().toCycle(appender.lastIndexAppended());
                    Assert.assertEquals(cycle1, cycle);
                }
            }

            final ExcerptTailer tailer = queue.createTailer();
            tailer.moveToIndex(queue.rollCycle().toIndex(cycle, 2));

            final StringBuilder sb = Wires.acquireStringBuilder();

            try (final DocumentContext dc = tailer.readingDocument()) {
                assert dc.isPresent();
                assert dc.isData();
                dc.wire().read(() -> "key").text(sb);
                Assert.assertEquals("value=2", sb.toString());
            }

            try (final DocumentContext dc = tailer.readingDocument()) {
                assert dc.isPresent();
                assert dc.isData();
                dc.wire().read(() -> "key").text(sb);
                Assert.assertEquals("value=3", sb.toString());
            }

            try (final DocumentContext dc = tailer.readingDocument()) {
                assert dc.isPresent();
                assert dc.isData();
                dc.wire().read(() -> "key").text(sb);
                Assert.assertEquals("value=4", sb.toString());
            }

            try (final DocumentContext dc = tailer.readingDocument()) {
                assert !dc.isPresent();
                assert !dc.isData();
                assert !dc.isMetaData();
            }
        }
    }

    @Test
    public void testToEnd() {
        File tmpDir = getTmpDir();
        try (ChronicleQueue chronicle = new SingleChronicleQueueBuilder(tmpDir)
                .wireType(this.wireType)
                .rollCycle(RollCycles.HOURLY)
                .build()) {
            ExcerptTailer tailer = chronicle.createTailer();

            // move to the end even though it doesn't exist yet.
            tailer.toEnd();

            try (ChronicleQueue chronicle2 = new SingleChronicleQueueBuilder(tmpDir)
                    .wireType(this.wireType)
                    .rollCycle(RollCycles.HOURLY)
                    .build()) {

                ExcerptAppender append = chronicle2.createAppender();
                append.writeDocument(w -> w.write(() -> "test").text("text"));

            }
            assertTrue(tailer.readDocument(w -> w.read(() -> "test").text("text", Assert::assertEquals)));
        }
    }

    @Test
    public void testToEnd2() {
        File tmpDir = getTmpDir();
        try (ChronicleQueue chronicle = new SingleChronicleQueueBuilder(tmpDir)
                .wireType(this.wireType)
                .build();
             ChronicleQueue chronicle2 = new SingleChronicleQueueBuilder(tmpDir)
                     .wireType(this.wireType)
                     .build()) {

            ExcerptAppender append = chronicle2.createAppender();
            append.writeDocument(w -> w.write(() -> "test").text("before text"));

            ExcerptTailer tailer = chronicle.createTailer();

            // move to the end even though it doesn't exist yet.
            tailer.toEnd();

            append.writeDocument(w -> w.write(() -> "test").text("text"));

            assertTrue(tailer.readDocument(w -> w.read(() -> "test").text("text", Assert::assertEquals)));
        }
    }

    @Test
//    @Ignore("Not sure it is useful")
    public void testReadWrite() {
        File tmpDir = getTmpDir();
        try (ChronicleQueue chronicle = new SingleChronicleQueueBuilder(tmpDir)
                .wireType(this.wireType)
                .rollCycle(RollCycles.HOURLY)
                .blockSize(2 << 20)
                .build();
             ChronicleQueue chronicle2 = new SingleChronicleQueueBuilder(tmpDir)
                     .wireType(this.wireType)
                     .rollCycle(RollCycles.HOURLY)
                     .blockSize(2 << 20)
                     .build()) {
            ExcerptAppender append = chronicle2.createAppender();
            for (int i = 0; i < 100000; i++)
                append.writeDocument(w -> w.write(() -> "test - message").text("text"));

            ExcerptTailer tailer = chronicle.createTailer();
            ExcerptTailer tailer2 = chronicle.createTailer();
            ExcerptTailer tailer3 = chronicle.createTailer();
            ExcerptTailer tailer4 = chronicle.createTailer();
            for (int i = 0; i < 100_000; i++) {
                if (i % 10000 == 0)
                    System.gc();
                if (i % 2 == 0)
                    assertTrue(tailer2.readDocument(w -> w.read(() -> "test - message").text("text", Assert::assertEquals)));
                if (i % 3 == 0)
                    assertTrue(tailer3.readDocument(w -> w.read(() -> "test - message").text("text", Assert::assertEquals)));
                if (i % 4 == 0)
                    assertTrue(tailer4.readDocument(w -> w.read(() -> "test - message").text("text", Assert::assertEquals)));
                assertTrue(tailer.readDocument(w -> w.read(() -> "test - message").text("text", Assert::assertEquals)));
            }
        }
    }

    @Test
    public void testReadingDocumentForEmptyQueue() {
        File tmpDir = getTmpDir();
        try (ChronicleQueue chronicle = new SingleChronicleQueueBuilder(tmpDir)
                .wireType(this.wireType)
                .rollCycle(RollCycles.HOURLY)
                .build()) {
            ExcerptTailer tailer = chronicle.createTailer();
            // DocumentContext is empty as we have no queue and don't know what the wire type will be.
            try (DocumentContext dc = tailer.readingDocument()) {
                assertFalse(dc.isPresent());
            }

            try (ChronicleQueue chronicle2 = new SingleChronicleQueueBuilder(tmpDir)
                    .wireType(this.wireType)
                    .rollCycle(RollCycles.HOURLY)
                    .build()) {
                ExcerptAppender appender = chronicle2.createAppender();
                appender.writeDocument(w -> w.write(() -> "test - message").text("text"));

                // DocumentContext should not be empty as we know what the wire type will be.
                try (DocumentContext dc = tailer.readingDocument()) {
                    assertTrue(dc.isPresent());
                    dc.wire().read(() -> "test - message").text("text", Assert::assertEquals);
                }
            }
        }
    }

    @Test
    public void testMetaData6() {
        try (final ChronicleQueue chronicle = new SingleChronicleQueueBuilder(getTmpDir())
                .wireType(this.wireType)
                .build()) {

            final ExcerptAppender appender = chronicle.createAppender();

            try (DocumentContext dc = appender.writingDocument()) {
                dc.metaData(true);
                dc.wire().write(() -> "FirstName").text("Quartilla");
            }

            try (DocumentContext dc = appender.writingDocument()) {
                dc.wire().write(() -> "FirstName").text("Rob");
            }

            try (DocumentContext dc = appender.writingDocument()) {
                dc.metaData(true);
                dc.wire().write(() -> "FirstName").text("Steve");
            }

            final ExcerptTailer tailer = chronicle.createTailer();

            StringBuilder event = new StringBuilder();
            while (true) {
                try (DocumentContext dc = tailer.readingDocument(true)) {
                    assertTrue(dc.isMetaData());
                    ValueIn in = dc.wire().read(event);
                    if (!StringUtils.isEqual(event, "FirstName"))
                        continue;

                    in.text("Quartilla", Assert::assertEquals);
                    break;
                }
            }

            try (DocumentContext dc = tailer.readingDocument(true)) {
                assertTrue(dc.isData());
                dc.wire().read(() -> "FirstName").text("Rob", Assert::assertEquals);
            }

            try (DocumentContext dc = tailer.readingDocument(true)) {
                assertTrue(dc.isMetaData());
                dc.wire().read(() -> "FirstName").text("Steve", Assert::assertEquals);
            }
        }
    }

    @Test(expected = IllegalArgumentException.class)
    public void dontPassQueueToReader() {
        String dirname = OS.TARGET + "/dontPassQueueToReader-" + System.nanoTime();
        try (ChronicleQueue queue = SingleChronicleQueueBuilder.binary(dirname).build()) {
            queue.createTailer().afterLastWritten(queue).methodReader();
        }
    }

    @Test
    public void testForwardFollowedBackBackwardTailer() {
        File tmpDir = getTmpDir();
        try (ChronicleQueue chronicle = new SingleChronicleQueueBuilder(tmpDir)
                .wireType(this.wireType)
                .build()) {

            ExcerptAppender appender = chronicle.createAppender();

            appender.writeDocument(w -> w.writeEventName("hello").text("world0"));
            appender.writeDocument(w -> w.writeEventName("hello").text("world1"));
            appender.writeDocument(w -> w.writeEventName("hello").text("world2"));

            ExcerptTailer forwardTailer = chronicle.createTailer()
                    .direction(TailerDirection.FORWARD)
                    .toStart();

            for (int i = 0; i < 3; i++) {

                try (DocumentContext documentContext = forwardTailer.readingDocument(false)) {
                    Assert.assertEquals(i, RollCycles.DAILY.toSequenceNumber(documentContext.index()));
                    Assert.assertTrue(documentContext.isPresent());
                    StringBuilder sb = Wires.acquireStringBuilder();
                    ValueIn valueIn = documentContext.wire().readEventName(sb);
                    Assert.assertTrue("hello".contentEquals(sb));
                    String actual = valueIn.text();
                    Assert.assertEquals("world" + i, actual);
                }

            }

            ExcerptTailer backwardTailer = chronicle.createTailer()
<<<<<<< HEAD
                    .direction(TailerDirection.BACKWARD)
                    .toEnd();
=======
                    .direction(TailerDirection.BACKWARD).toEnd();

            for (int i = 3; i >= 1; i--) {
>>>>>>> 7980bea0

            for (int i = 3 - 1; i > 0; i--) {
                try (DocumentContext documentContext = backwardTailer.readingDocument(false)) {
                    Assert.assertEquals(i, RollCycles.DAILY.toSequenceNumber(documentContext.index()));
                    Assert.assertTrue(documentContext.isPresent());
                    StringBuilder sb = Wires.acquireStringBuilder();
                    ValueIn valueIn = documentContext.wire().readEventName(sb);
                    Assert.assertTrue("hello".contentEquals(sb));
                    String actual = valueIn.text();
                    Assert.assertEquals("world" + i, actual);
                }
            }

            ExcerptTailer forwardTailer1 = chronicle.createTailer()
                    .direction(TailerDirection.FORWARD)
                    .toStart();

            for (int i = 0; i < 3; i++) {

                try (DocumentContext documentContext = forwardTailer1.readingDocument(false)) {
                    Assert.assertEquals(i, RollCycles.DAILY.toSequenceNumber(documentContext.index()));
                    Assert.assertTrue(documentContext.isPresent());
                    StringBuilder sb = Wires.acquireStringBuilder();
                    ValueIn valueIn = documentContext.wire().readEventName(sb);
                    Assert.assertTrue("hello".contentEquals(sb));
                    String actual = valueIn.text();
                    Assert.assertEquals("world" + i, actual);
                }

            }
        }
    }

    static class MyMarshable extends AbstractMarshallable implements Demarshallable {

        String name;

        @UsedViaReflection
        public MyMarshable(@NotNull WireIn wire) {
            readMarshallable(wire);
        }

        public MyMarshable() {
        }
    }
}<|MERGE_RESOLUTION|>--- conflicted
+++ resolved
@@ -1572,14 +1572,8 @@
             }
 
             ExcerptTailer backwardTailer = chronicle.createTailer()
-<<<<<<< HEAD
                     .direction(TailerDirection.BACKWARD)
                     .toEnd();
-=======
-                    .direction(TailerDirection.BACKWARD).toEnd();
-
-            for (int i = 3; i >= 1; i--) {
->>>>>>> 7980bea0
 
             for (int i = 3 - 1; i > 0; i--) {
                 try (DocumentContext documentContext = backwardTailer.readingDocument(false)) {
@@ -1591,7 +1585,9 @@
                     String actual = valueIn.text();
                     Assert.assertEquals("world" + i, actual);
                 }
-            }
+
+            }
+
 
             ExcerptTailer forwardTailer1 = chronicle.createTailer()
                     .direction(TailerDirection.FORWARD)
