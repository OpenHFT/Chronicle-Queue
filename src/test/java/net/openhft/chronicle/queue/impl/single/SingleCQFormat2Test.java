--- conflicted
+++ resolved
@@ -1396,11 +1396,7 @@
                     "  quantity: 10e6\n" +
                     "}\n" +
                     "...\n" +
-<<<<<<< HEAD
                     "# 130358 bytes remaining\n";
-=======
-                    "# 326966 bytes remaining\n";
->>>>>>> 8cfad631
             String expectedLazy = "--- !!meta-data #binary\n" +
                     "header: !SCQStore {\n" +
                     "  wireType: !WireType BINARY_LIGHT,\n" +
@@ -1437,11 +1433,7 @@
                     "  quantity: 10e6\n" +
                     "}\n" +
                     "...\n" +
-<<<<<<< HEAD
                     "# 130556 bytes remaining\n";
-=======
-                    "# 327164 bytes remaining\n";
->>>>>>> 8cfad631
             assertEquals(lazyIndexing ? expectedLazy : expectedEager, queue.dump());
         }
     }
