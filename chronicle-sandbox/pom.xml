<?xml version="1.0" encoding="UTF-8"?>
<!--
  ~ Copyright 2013 Peter Lawrey
  ~
  ~ Licensed under the Apache License, Version 2.0 (the "License");
  ~ you may not use this file except in compliance with the License.
  ~ You may obtain a copy of the License at
  ~
  ~         http://www.apache.org/licenses/LICENSE-2.0
  ~
  ~ Unless required by applicable law or agreed to in writing, software
  ~ distributed under the License is distributed on an "AS IS" BASIS,
  ~ WITHOUT WARRANTIES OR CONDITIONS OF ANY KIND, either express or implied.
  ~ See the License for the specific language governing permissions and
  ~ limitations under the License.
  -->

<project xmlns="http://maven.apache.org/POM/4.0.0"
         xmlns:xsi="http://www.w3.org/2001/XMLSchema-instance"
         xsi:schemaLocation="http://maven.apache.org/POM/4.0.0 http://maven.apache.org/xsd/maven-4.0.0.xsd">
    <parent>
        <groupId>net.openhft</groupId>
        <artifactId>Java-Chronicle</artifactId>
        <version>3.0b-SNAPSHOT</version>
        <relativePath>../pom.xml</relativePath>
    </parent>

<<<<<<< HEAD
=======
    <version>3.0b-SNAPSHOT</version>
>>>>>>> de565e31
    <modelVersion>4.0.0</modelVersion>
    <name>OpenHFT/Java-Chronicle/chronicle-sandbox</name>
    <groupId>net.openhft</groupId>
    <artifactId>chronicle-sandbox</artifactId>
    <version>2.0.4-SNAPSHOT</version>

    <properties>
        <project.build.sourceEncoding>UTF-8</project.build.sourceEncoding>
        <openhft.affinity.version>2.0.1</openhft.affinity.version>
        <!--
          maven-resources-plugin 2.6 fixes the following jira:
            https://jira.codehaus.org/browse/MRESOURCES-140
            [debug] execute contextualize
        -->
        <maven.plugin.resources.version>2.6</maven.plugin.resources.version>
    </properties>


    <dependencyManagement>
        <dependencies>

            <dependency>
                <groupId>com.sun.java</groupId>
                <artifactId>tools</artifactId>
                <version>${java.version}</version>
                <scope>system</scope>
                <systemPath>${java.home}/../lib/tools.jar</systemPath>
            </dependency>

            <dependency>
                <groupId>net.openhft</groupId>
                <artifactId>affinity</artifactId>
                <version>${openhft.affinity.version}</version>
            </dependency>

            <dependency>
                <groupId>net.openhft</groupId>
                <artifactId>chronicle</artifactId>
                <version>${project.version}</version>
            </dependency>

            <!-- modules for testing -->
            <dependency>
                <groupId>junit</groupId>
                <artifactId>junit</artifactId>
                <version>4.11</version>
            </dependency>


        </dependencies>
    </dependencyManagement>


    <dependencies>

        <dependency>
            <groupId>com.sun.java</groupId>
            <artifactId>tools</artifactId>
        </dependency>

        <dependency>
            <groupId>net.openhft</groupId>
            <artifactId>affinity</artifactId>
        </dependency>

        <dependency>
            <groupId>net.openhft</groupId>
            <artifactId>chronicle</artifactId>
        </dependency>

        <!-- modules for testing -->
        <dependency>
            <groupId>junit</groupId>
            <artifactId>junit</artifactId>
            <scope>test</scope>
        </dependency>
    </dependencies>


    <build>
        <plugins>
            <plugin>
                <groupId>org.apache.maven.plugins</groupId>
                <artifactId>maven-resources-plugin</artifactId>
                <version>${maven.plugin.resources.version}</version>
            </plugin>
        </plugins>
    </build>

</project>
<|MERGE_RESOLUTION|>--- conflicted
+++ resolved
@@ -25,15 +25,11 @@
         <relativePath>../pom.xml</relativePath>
     </parent>
 
-<<<<<<< HEAD
-=======
     <version>3.0b-SNAPSHOT</version>
->>>>>>> de565e31
     <modelVersion>4.0.0</modelVersion>
     <name>OpenHFT/Java-Chronicle/chronicle-sandbox</name>
     <groupId>net.openhft</groupId>
     <artifactId>chronicle-sandbox</artifactId>
-    <version>2.0.4-SNAPSHOT</version>
 
     <properties>
         <project.build.sourceEncoding>UTF-8</project.build.sourceEncoding>
