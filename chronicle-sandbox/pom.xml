--- conflicted
+++ resolved
@@ -18,8 +18,6 @@
 <project xmlns="http://maven.apache.org/POM/4.0.0"
          xmlns:xsi="http://www.w3.org/2001/XMLSchema-instance"
          xsi:schemaLocation="http://maven.apache.org/POM/4.0.0 http://maven.apache.org/xsd/maven-4.0.0.xsd">
-<<<<<<< HEAD
-=======
     <parent>
         <groupId>net.openhft</groupId>
         <artifactId>Java-Chronicle</artifactId>
@@ -27,8 +25,6 @@
         <relativePath>../pom.xml</relativePath>
     </parent>
 
-    <version>2.0.4-SNAPSHOT</version>
->>>>>>> 5b37f279
     <modelVersion>4.0.0</modelVersion>
     <name>OpenHFT/Java-Chronicle/chronicle-sandbox</name>
     <groupId>net.openhft</groupId>
